--- conflicted
+++ resolved
@@ -324,13 +324,13 @@
     QFileInfo filenameErrorInfo(filenameErrorString);
     if (!filenameErrorInfo.exists()) {
         errorMessage("No dakota.err file - dakota did not run - problem with dakota setup or the applicatins failed with inputs provied");
-        return 0;
+	return 0;
     }
 
 
     QFileInfo filenameTabInfo(filenameTab);
     if (!filenameTabInfo.exists()) {
-        emit sendErrorMessage("No dakotaTab.out file - dakota failed .. possibly no QoI");
+        errorMessage("No dakotaTab.out file - dakota failed .. possibly no QoI");
         return 0;
     }
 
@@ -346,7 +346,6 @@
     }
 
     if (line.length() != 0) {
-        qDebug() << line.length() << " " << line;
         errorMessage(QString(QString("Error Running Dakota: ") + line));
         return 0;
     }
@@ -437,15 +436,7 @@
     // now into a QTableWidget copy the random variable and edp's of each black box run
     //
 
-<<<<<<< HEAD
-    QFileInfo filenameTabInfo(filenameTab);
-    if (!filenameTabInfo.exists()) {
-        errorMessage("No dakotaTab.out file - dakota failed .. possibly no QoI");
-        return 0;
-    }
-
-=======
->>>>>>> d3c0cb9d
+
     // open file containing tab data
     std::ifstream tabResults(filenameTab.toStdString().c_str());
     if (!tabResults.is_open()) {
