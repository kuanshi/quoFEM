/* *****************************************************************************
Copyright (c) 2016-2017, The Regents of the University of California (Regents).
All rights reserved.

Redistribution and use in source and binary forms, with or without 
modification, are permitted provided that the following conditions are met:

1. Redistributions of source code must retain the above copyright notice, this
   list of conditions and the following disclaimer.
2. Redistributions in binary form must reproduce the above copyright notice,
   this list of conditions and the following disclaimer in the documentation
   and/or other materials provided with the distribution.

THIS SOFTWARE IS PROVIDED BY THE COPYRIGHT HOLDERS AND CONTRIBUTORS "AS IS" AND
ANY EXPRESS OR IMPLIED WARRANTIES, INCLUDING, BUT NOT LIMITED TO, THE IMPLIED
WARRANTIES OF MERCHANTABILITY AND FITNESS FOR A PARTICULAR PURPOSE ARE
DISCLAIMED. IN NO EVENT SHALL THE COPYRIGHT OWNER OR CONTRIBUTORS BE LIABLE FOR
ANY DIRECT, INDIRECT, INCIDENTAL, SPECIAL, EXEMPLARY, OR CONSEQUENTIAL DAMAGES
(INCLUDING, BUT NOT LIMITED TO, PROCUREMENT OF SUBSTITUTE GOODS OR SERVICES;
 OF USE, DATA, OR PROFITS; OR BUSINESS INTERRUPTION) HOWEVER CAUSED AND
ON ANY THEORY OF LIABILITY, WHETHER IN CONTRACT, STRICT LIABILITY, OR TORT
(INCLUDING NEGLIGENCE OR OTHERWISE) ARISING IN ANY WAY OUT OF THE USE OF THIS
SOFTWARE, EVEN IF ADVISED OF THE POSSIBILITY OF SUCH DAMAGE.

The views and conclusions contained in the software and documentation are those
of the authors and should not be interpreted as representing official policies,
either expressed or implied, of the FreeBSD Project.

REGENTS SPECIFICALLY DISCLAIMS ANY WARRANTIES, INCLUDING, BUT NOT LIMITED TO, 
THE IMPLIED WARRANTIES OF MERCHANTABILITY AND FITNESS FOR A PARTICULAR PURPOSE.
THE SOFTWARE AND ACCOMPANYING DOCUMENTATION, IF ANY, PROVIDED HEREUNDER IS 
PROVIDED "AS IS". REGENTS HAS NO OBLIGATION TO PROVIDE MAINTENANCE, SUPPORT, 
UPDATES, ENHANCEMENTS, OR MODIFICATIONS.

*************************************************************************** */

// Written: fmckenna

// added and modified: padhye


#include "DakotaResultsBayesianCalibration.h"
#include <QJsonObject>
#include <QJsonArray>
#include <QApplication>

#include <QTabWidget>
#include <QTextEdit>
#include <MyTableWidget.h>
#include <QDebug>
#include <QHBoxLayout>
#include <QColor>

#include <iostream>
#include <sstream>
#include <fstream>
#include <string>

#include <QMessageBox>
#include <QVBoxLayout>
#include <QLineEdit>
#include <QHBoxLayout>
#include <QVBoxLayout>

#include <QtCharts/QChart>
#include <QtCharts/QChartView>
#include <QtCharts/QLineSeries>
#include <QtCharts/QScatterSeries>
#include <QtCharts/QVXYModelMapper>
using namespace QtCharts;
#include <math.h>
#include <QValueAxis>
#include <QPushButton>
#include <QFileDialog>

#include <QXYSeries>

#define NUM_DIVISIONS 10

DakotaResultsBayesianCalibration::DakotaResultsBayesianCalibration(int numBurn, QWidget *parent)
    : UQ_Results(parent)
{
    // title & add button

    theDataTable = NULL;
    tabWidget = new QTabWidget(this);
    layout->addWidget(tabWidget,1);

//    mLeft = true;
//    col1 = 0;
//    col2 = 0;
    burnInSamples = numBurn;

//     spreadsheet = new MyTableWidget();
//     spreadsheet->setEditTriggers(QAbstractItemView::NoEditTriggers);
//     connect(spreadsheet,SIGNAL(cellPressed(int,int)),this,SLOT(onSpreadsheetCellClicked(int,int)));

//     spreadsheet->setEditTriggers(QAbstractItemView::NoEditTriggers);
//     connect(spreadsheet,SIGNAL(cellPressed(int,int)),this,SLOT(onSpreadsheetCellClicked(int,int)));

//     chart = new QChart();
//     chart->setAnimationOptions(QChart::AllAnimations);

//     QChartView *chartView = new QChartView(chart);
//     chartView->setRenderHint(QPainter::Antialiasing);
//     chartView->chart()->legend()->hide();

//     //
//     // create a widget into which we place the chart and the spreadsheet
//     //

//     QWidget *widget = new QWidget();
//     QGridLayout *layout = new QGridLayout(widget);
//     QPushButton* save_spreadsheet = new QPushButton();
//     save_spreadsheet->setText("Save Data");
//     save_spreadsheet->setToolTip(tr("Save data into file in a CSV format"));
//     save_spreadsheet->resize(30,30);
//     connect(save_spreadsheet,SIGNAL(clicked()),this,SLOT(onSaveSpreadsheetClicked()));

//     layout->setContentsMargins(0,0,0,0);
//     layout->setSpacing(3);

//     layout->addWidget(chartView, 0,0,1,1);
//     layout->addWidget(save_spreadsheet,1,0,Qt::AlignLeft);
//     layout->addWidget(spreadsheet,2,0,1,1);

//     tabWidget->addTab(widget, tr("Data Values"));
}

DakotaResultsBayesianCalibration::~DakotaResultsBayesianCalibration()
{

}


void DakotaResultsBayesianCalibration::clear(void)
{
    /*
    QWidget *res=tabWidget->widget(0);
    QWidget *gen=tabWidget->widget(0);
    QWidget *dat=tabWidget->widget(0);

    tabWidget->clear();
    delete dat;
    delete gen;
    delete res;
    */

    tabWidget->clear();
    //dakotaText->clear();
}



bool
DakotaResultsBayesianCalibration::outputToJSON(QJsonObject &jsonObject)
{
    bool result = true;

    int numEDP = theNames.count();

    // quick return .. noEDP -> no analysis done -> no results out
    if (numEDP == 0)
      return true;

    jsonObject["resultType"]=QString(tr("DakotaResultsBayesianCalibration"));

    //
    // add summary data
    //

    QJsonArray resultsData;
    for (int i=0; i<numEDP; i++) {
        QJsonObject edpData;
        edpData["name"]=theNames.at(i);
        edpData["mean"]=theMeans.at(i);
        edpData["stdDev"]=theStdDevs.at(i);
        resultsData.append(edpData);
    }
    jsonObject["summary"]=resultsData;

    // add general data
    jsonObject["general"]=dakotaText->toPlainText();

    //
    // add spreadsheet data
    //

    if(theDataTable != NULL) {
        theDataTable->outputToJSON(jsonObject);
    }
    return result;
}

bool
DakotaResultsBayesianCalibration::inputFromJSON(QJsonObject &jsonObject)
{
    bool result = true;
    this->clear();

     if (!jsonObject.contains("summary")) {
        return true;
     }

     //
     // create a summary widget in which place basic output (name, mean, stdDev)
     //

    QScrollArea *sa = new QScrollArea;
    sa->setWidgetResizable(true);
    sa->setLineWidth(0);
    sa->setFrameShape(QFrame::NoFrame);

    QWidget *summary = new QWidget();
    QVBoxLayout *summaryLayout = new QVBoxLayout();
    summaryLayout->setContentsMargins(0,0,0,0); // adding back
    summary->setLayout(summaryLayout);
    sa->setWidget(summary);

    QJsonArray edpArray = jsonObject["summary"].toArray();
    foreach (const QJsonValue &edpValue, edpArray) {
        QString name;
        double mean, stdDev;
        QJsonObject edpObject = edpValue.toObject();
        QJsonValue theNameValue = edpObject["name"];
        name = theNameValue.toString();

        QJsonValue theMeanValue = edpObject["mean"];
        mean = theMeanValue.toDouble();

        QJsonValue theStdDevValue = edpObject["stdDev"];
        stdDev = theStdDevValue.toDouble();

        QWidget *theWidget = this->createResultParameterWidget(name, mean, stdDev);
        summaryLayout->addWidget(theWidget);
    }
    summaryLayout->addStretch();

    //
    // into a QTextEdit place more detailed Dakota text
    //
    dakotaText = new QTextEdit();
    dakotaText->setReadOnly(true); // make it so user cannot edit the contents
    QJsonValue theValue = jsonObject["general"];
    dakotaText->setText(theValue.toString());

    //
    // into a spreadsheet place all the data returned
    //

    QJsonValue spreadsheetValue = jsonObject["spreadsheet"].toObject();
    if (spreadsheetValue.isNull()) { // ok .. if saved files but did not run a simulation
        return true;
    }

    theDataTable = new ResultsDataChart(spreadsheetValue.toObject());

    tabWidget->addTab(sa,tr("Summary"));
    tabWidget->addTab(dakotaText, tr("General"));
    tabWidget->addTab(theDataTable, tr("Data Values"));
    tabWidget->adjustSize();

}


static void merge_helper(double *input, int left, int right, double *scratch)
{
    // if one element: done  else: recursive call and then merge
    if(right == left + 1) {
        return;
    } else {
        int length = right - left;
        int midpoint_distance = length/2;
        /* l and r are to the positions in the left and right subarrays */
        int l = left, r = left + midpoint_distance;

        // sort each subarray
        merge_helper(input, left, left + midpoint_distance, scratch);
        merge_helper(input, left + midpoint_distance, right, scratch);

        // merge the arrays together using scratch for temporary storage
        for(int i = 0; i < length; i++) {
            /* Check to see if any elements remain in the left array; if so,
            * we check if there are any elements left in the right array; if
            * so, we compare them.  Otherwise, we know that the merge must
            * use take the element from the left array */
            if(l < left + midpoint_distance &&
                    (r == right || fmin(input[l], input[r]) == input[l])) {
                scratch[i] = input[l];
                l++;
            } else {
                scratch[i] = input[r];
                r++;
            }
        }
        // Copy the sorted subarray back to the input
        for(int i = left; i < right; i++) {
            input[i] = scratch[i - left];
        }
    }
}

static int mergesort(double *input, int size)
{
    double *scratch = new double[size];
    if(scratch != NULL) {
        merge_helper(input, 0, size, scratch);
        delete [] scratch;
        return 1;
    } else {
        return 0;
    }
}

int DakotaResultsBayesianCalibration::processResults(QString &dirName)
{
  qDebug() << "DakotaResultsBayesianCalibration::processResults dir" << dirName;
  QString filenameOut = dirName + QDir::separator() + tr("dakota.out");
  QString filenameTAB = dirName + QDir::separator() + tr("dakotaTab.out");
  return this->processResults(filenameOut, filenameTAB);
}

int DakotaResultsBayesianCalibration::processResults(QString &filenameResults, QString &filenameTab) {

<<<<<<< HEAD
    statusMessage(tr("Processing Bayesian Calibration Results"));
=======
    //statusMessage(tr("Processing Sampling Results"));
    statusMessage(tr("Analysis Done, Processing Dakota Bayesian Calibration Results..."));
>>>>>>> 69babe27

    //
    // check it actually ran with no errors
    //

    QFileInfo fileTabInfo(filenameTab);
    QString filenameErrorString = fileTabInfo.absolutePath() + QDir::separator() + QString("dakota.err");

    QFileInfo filenameErrorInfo(filenameErrorString);
    if (!filenameErrorInfo.exists()) {
        errorMessage("No dakota.err file - dakota did not run - problem with dakota setup or the applications failed with inputs provided");
	return 0;
    }


    QFileInfo filenameTabInfo(filenameTab);
    if (!filenameTabInfo.exists()) {
        errorMessage("No dakotaTab.out file - dakota failed .. possibly no QoI");
        return 0;
    }


    QFile fileError(filenameErrorString);
    QString line("");
    if (fileError.open(QIODevice::ReadOnly)) {
       QTextStream in(&fileError);
       while (!in.atEnd()) {
          line = in.readLine();
       }
       fileError.close();
    }

    if (line.length() != 0) {
        errorMessage(QString(QString("Error Running Dakota: ") + line));
        return 0;
    }

    //
    // open Dakota output file
    //

    std::ifstream fileResults(filenameResults.toStdString().c_str());
    if (!fileResults.is_open()) {
        qDebug() << "Could not open file: " << filenameResults;
        return -1;
    }

    QScrollArea *sa = new QScrollArea;
    sa->setWidgetResizable(true);
    sa->setLineWidth(0);
    sa->setFrameShape(QFrame::NoFrame);

    summary = new QWidget();
    summaryLayout = new QVBoxLayout();
    summaryLayout->setContentsMargins(0,0,0,0);
    summary->setLayout(summaryLayout);

    sa->setWidget(summary);

    dakotaText = new QTextEdit();
    dakotaText->setReadOnly(true); // make it so user cannot edit the contents



    // now ignore every line until Kurtosis found

    const std::string needle = "Kurtosis";
    std::string haystack;

    while (std::getline(fileResults, haystack)) {
        if (haystack.find(needle) != std::string::npos) {
            break;
        }
    }

    //
    // now copy line and every subsequent line into text editor
    //  - also if still collecting sumary data, add each EDP's sumary info
    //

    dakotaText->append(haystack.c_str());

    bool isSummaryDone = false;

    while (std::getline(fileResults, haystack)) {
        dakotaText->append(haystack.c_str());
        if (isSummaryDone == false) {

            if ( strlen(haystack.c_str()) == 0) {
                isSummaryDone = true;
            } else {
                //
                // add sumary info
                //

                std::istringstream iss(haystack);
                std::string subs;

                iss >> subs;
                QString  nameString(QString::fromStdString(subs));

                iss >> subs;
                QString meanText(QString::fromStdString(subs));
                double mean = meanText.toDouble();

                iss >> subs;
                QString stdDevText(QString::fromStdString(subs));
                double stdDev = stdDevText.toDouble();

                QWidget *theWidget = this->createResultParameterWidget(nameString, mean, stdDev);
                summaryLayout->addWidget(theWidget);
            }
        }
    }
    summaryLayout->addStretch();

    // close input file
    fileResults.close();

    //
    // now into a QTableWidget copy the random variable and edp's of each black box run
    //


    // open file containing tab data
    std::ifstream tabResults(filenameTab.toStdString().c_str());
    if (!tabResults.is_open()) {
        errorMessage("Could not open dakotaTab.out file");
        return -1;
    }


    //
    // add summary, detained info and spreadsheet with chart to the tabed widget
    //

    theDataTable = new ResultsDataChart(filenameTab);

    tabWidget->addTab(sa,tr("Summary"));
    tabWidget->addTab(dakotaText, tr("General"));
    tabWidget->addTab(theDataTable, tr("Data Values"));
    tabWidget->adjustSize();

<<<<<<< HEAD
    statusMessage(tr("Results Displayed"));
=======
   // statusMessage(tr(""));
>>>>>>> 69babe27

    return true;
}



extern QWidget *addLabeledLineEdit(QString theLabelName, QLineEdit **theLineEdit);

QWidget *
DakotaResultsBayesianCalibration::createResultParameterWidget(QString &name, double mean, double stdDev) {
    QWidget *edp = new QWidget;
    QHBoxLayout *edpLayout = new QHBoxLayout();

    edpLayout->setContentsMargins(0,0,0,0);
    edpLayout->setSpacing(3);

    edp->setLayout(edpLayout);

    QLineEdit *nameLineEdit;
    QWidget *nameWidget = addLabeledLineEdit(QString("Parameter Name"), &nameLineEdit);
    nameLineEdit->setText(name);
    nameLineEdit->setDisabled(true);
    theNames.append(name);
    edpLayout->addWidget(nameWidget);

    QLineEdit *meanLineEdit;
    QWidget *meanWidget = addLabeledLineEdit(QString("Mean"), &meanLineEdit);
    meanLineEdit->setText(QString::number(mean));
    meanLineEdit->setDisabled(true);
    theMeans.append(mean);
    edpLayout->addWidget(meanWidget);

    QLineEdit *stdDevLineEdit;
    QWidget *stdDevWidget = addLabeledLineEdit(QString("Standard Deviation"), &stdDevLineEdit);
    stdDevLineEdit->setText(QString::number(stdDev));
    stdDevLineEdit->setDisabled(true);
    theStdDevs.append(stdDev);
    edpLayout->addWidget(stdDevWidget);

    edpLayout->addStretch();

    return edp;
}<|MERGE_RESOLUTION|>--- conflicted
+++ resolved
@@ -322,12 +322,7 @@
 
 int DakotaResultsBayesianCalibration::processResults(QString &filenameResults, QString &filenameTab) {
 
-<<<<<<< HEAD
-    statusMessage(tr("Processing Bayesian Calibration Results"));
-=======
-    //statusMessage(tr("Processing Sampling Results"));
-    statusMessage(tr("Analysis Done, Processing Dakota Bayesian Calibration Results..."));
->>>>>>> 69babe27
+    statusMessage(tr("Processing Dakota Bayesian Calibration Results"));
 
     //
     // check it actually ran with no errors
@@ -471,11 +466,7 @@
     tabWidget->addTab(theDataTable, tr("Data Values"));
     tabWidget->adjustSize();
 
-<<<<<<< HEAD
     statusMessage(tr("Results Displayed"));
-=======
-   // statusMessage(tr(""));
->>>>>>> 69babe27
 
     return true;
 }
