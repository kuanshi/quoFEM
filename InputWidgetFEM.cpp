/* *****************************************************************************
Copyright (c) 2016-2017, The Regents of the University of California (Regents).
All rights reserved.

Redistribution and use in source and binary forms, with or without 
modification, are permitted provided that the following conditions are met:

1. Redistributions of source code must retain the above copyright notice, this
   list of conditions and the following disclaimer.
2. Redistributions in binary form must reproduce the above copyright notice,
   this list of conditions and the following disclaimer in the documentation
   and/or other materials provided with the distribution.

THIS SOFTWARE IS PROVIDED BY THE COPYRIGHT HOLDERS AND CONTRIBUTORS "AS IS" AND
ANY EXPRESS OR IMPLIED WARRANTIES, INCLUDING, BUT NOT LIMITED TO, THE IMPLIED
WARRANTIES OF MERCHANTABILITY AND FITNESS FOR A PARTICULAR PURPOSE ARE
DISCLAIMED. IN NO EVENT SHALL THE COPYRIGHT OWNER OR CONTRIBUTORS BE LIABLE FOR
ANY DIRECT, INDIRECT, INCIDENTAL, SPECIAL, EXEMPLARY, OR CONSEQUENTIAL DAMAGES
(INCLUDING, BUT NOT LIMITED TO, PROCUREMENT OF SUBSTITUTE GOODS OR SERVICES;
 OF USE, DATA, OR PROFITS; OR BUSINESS INTERRUPTION) HOWEVER CAUSED AND
ON ANY THEORY OF LIABILITY, WHETHER IN CONTRACT, STRICT LIABILITY, OR TORT
(INCLUDING NEGLIGENCE OR OTHERWISE) ARISING IN ANY WAY OUT OF THE USE OF THIS
SOFTWARE, EVEN IF ADVISED OF THE POSSIBILITY OF SUCH DAMAGE.

The views and conclusions contained in the software and documentation are those
of the authors and should not be interpreted as representing official policies,
either expressed or implied, of the FreeBSD Project.

REGENTS SPECIFICALLY DISCLAIMS ANY WARRANTIES, INCLUDING, BUT NOT LIMITED TO, 
THE IMPLIED WARRANTIES OF MERCHANTABILITY AND FITNESS FOR A PARTICULAR PURPOSE.
THE SOFTWARE AND ACCOMPANYING DOCUMENTATION, IF ANY, PROVIDED HEREUNDER IS 
PROVIDED "AS IS". REGENTS HAS NO OBLIGATION TO PROVIDE MAINTENANCE, SUPPORT, 
UPDATES, ENHANCEMENTS, OR MODIFICATIONS.

*************************************************************************** */

// Written: fmckenna

#include "InputWidgetFEM.h"
#include <QGridLayout>
#include <QComboBox>
#include <QCheckBox>
#include <QPushButton>
#include <QScrollArea>
#include <QJsonArray>
#include <QJsonObject>
#include <QLabel>
#include <QLineEdit>
#include <QDebug>
#include <QFileDialog>
#include <QPushButton>
#include <sectiontitle.h>
#include <QFileInfo>
#include <QVectorIterator>
#include <OpenSeesPyParser.h>
#include <QRadioButton.h>
#include <QGroupBox.h>
#include <OpenSeesParser.h>
#include <FEAPpvParser.h>

#include <InputWidgetParameters.h>
#include <InputWidgetEDP.h>

#include <qjsondocument.h>

InputWidgetFEM::InputWidgetFEM(InputWidgetParameters *param, InputWidgetEDP *edpwidget, QWidget *parent)
  : SimCenterWidget(parent), theParameters(param), theEdpWidget(edpwidget), numInputs(1)
{
    femSpecific = 0;
<<<<<<< HEAD
    femGP = false;
=======
    isGP = false;
>>>>>>> 0858c4b0

    layout = new QVBoxLayout();        
    QVBoxLayout *name= new QVBoxLayout;

    // text and add button at top
    QHBoxLayout *titleLayout = new QHBoxLayout();

    SectionTitle *textFEM=new SectionTitle();
    textFEM->setText(tr("Finite Element Method Application"));
    //textFEM->setMinimumWidth(250);
    QSpacerItem *spacer = new QSpacerItem(50,10);

    femSelection = new QComboBox();
   // femSelection->setMaximumWidth(400);
    //femSelection->setMinimumWidth(200);
    femSelection->setToolTip(tr("Remote Application to Run"));
    titleLayout->addWidget(textFEM);
    titleLayout->addItem(spacer);
    titleLayout->addWidget(femSelection);
    titleLayout->addStretch();
    titleLayout->setSpacing(0);
    titleLayout->setMargin(0);

    layout->addLayout(titleLayout);

    layout->setSpacing(10);
    layout->setMargin(0);
    // name->addStretch();

    femSelection->addItem(tr("OpenSees"));
    femSelection->addItem(tr("FEAPpv"));
    femSelection->addItem(tr("OpenSeesPy"));
    femSelection->addItem(tr("Custom"));
    femSelection->addItem(tr("SurrogateGP"));

    connect(femSelection, SIGNAL(currentIndexChanged(QString)), this, SLOT(femProgramChanged(QString)));

    layout->addLayout(name);
    this->femProgramChanged(tr("OpenSees"));

    // layout->addStretch();
    // layout->setSpacing(10);
    layout->setMargin(10);
    layout->addStretch();

    this->setLayout(layout);

}

InputWidgetFEM::~InputWidgetFEM()
{
}


void InputWidgetFEM::clear(void)
{

}



bool
InputWidgetFEM::outputToJSON(QJsonObject &jsonObject)
{
    QJsonObject fem;
    QJsonArray apps;
    fem["program"]=femSelection->currentText();
    fem["numInputs"]=numInputs;

    if (femSelection->currentText() == "Custom") {
       // Add driver script and post-processing script to JSON file
       QString driverScript      = inputFilenames.at(0)->text();
       QString postProcessScript = postprocessFilenames.at(0)->text();
       fem["inputFile"]          = driverScript;
       fem["postprocessScript"]  = postProcessScript;

       QFileInfo driverInfo(driverScript);

       fem["mainInput"] = driverInfo.fileName();
       QString path     = driverInfo.absolutePath();
       fem["dir"]       = path;

       QFileInfo postProcessInfo(postProcessScript);
       fem["mainPostprocessScript"] = postProcessInfo.fileName();

       // Add all additional input files to JSON
       for (auto const val : customInputFiles) {
	 apps.append(val->text());
       }
       fem["fileInfo"] = apps;
       
    } else if (numInputs == 1) {
        QString fileName1=inputFilenames.at(0)->text();
        QString fileName2=postprocessFilenames.at(0)->text();

        fem["inputFile"]=fileName1;
        fem["postprocessScript"]=fileName2;

        QFileInfo fileInfo(fileName1);

        fem["mainInput"]=fileInfo.fileName();
        QString path = fileInfo.absolutePath();
        fem["dir"]=path;

        QFileInfo fileInfo2(fileName2);
        fem["mainPostprocessScript"]=fileInfo2.fileName();

        if (femSelection->currentText() == "OpenSeesPy") {

             QString fileName3=parametersFilenames.at(0)->text();
             QFileInfo pFileInfo(fileName3);
             fem["parametersFile"]=pFileInfo.fileName();
             fem["parametersScript"]=fileName3;
        } else if (femSelection->currentText() == "SurrogateGP") {
            fem["varThres"]=thresVal->text().toDouble();
            fem["femOption"]=femOpt;
        }

    } else {
        for (int i=0; i<numInputs; i++) {
            QJsonObject obj;
            QString fileName1=inputFilenames.at(i)->text();
            QString fileName2=postprocessFilenames.at(i)->text();

            obj["inputFile"]=fileName1;
            obj["postprocessScript"]=fileName2;

            QFileInfo fileInfo(fileName1);

            obj["mainInput"]=fileInfo.fileName();
            QString path = fileInfo.absolutePath();
            obj["dir"]=path;

            QFileInfo fileInfo2(fileName2);
            obj["mainPostprocessScript"]=fileInfo2.fileName();
            apps.append(obj);


        }
        fem["fileInfo"] = apps;
    }

    jsonObject["fem"]=fem;

    return true;
}


bool
InputWidgetFEM::inputFromJSON(QJsonObject &jsonObject)
{
    this->clear();

    if (jsonObject.contains("fem")) {

        QJsonObject femObject = jsonObject["fem"].toObject();

        QString program=femObject["program"].toString();

        int index = femSelection->findText(program);
        femSelection->setCurrentIndex(index);
        this->femProgramChanged(program);

        numInputs = 1;
        if (femObject.contains("numInputs") )
            numInputs = femObject["numInputs"].toInt();

        if (numInputs == 1) {	  
            QString fileName1=femObject["inputFile"].toString();;
            QString fileName2=femObject["postprocessScript"].toString();

            inputFilenames.at(0)->setText(fileName1);
            postprocessFilenames.at(0)->setText(fileName2);

            if (femSelection->currentText() == "OpenSeesPy") {
                QString fileName3=femObject["parametersScript"].toString();
                parametersFilenames.at(0)->setText(fileName3);
                this->parseInputfilesForRV(fileName3);
            } else if (femSelection->currentText() == "SurrogateGP") {
                this->parseInputfilesForRV(fileName1);
                thresVal->setText(QString::number(femObject["varThres"].toDouble()));
                femOpt=femObject["femOption"].toString();
                if (femOpt == "giveError") {
                    option1Button ->setChecked(true);
                } else if (femOpt == "continue") {
                    option2Button ->setChecked(true);
                } else if (femOpt == "doSimulation") {
                    option3Button ->setChecked(true);
                }
            } else {
                this->parseInputfilesForRV(fileName1);
            }

            if (femSelection->currentText() == "Custom") {
              // Check how many input files
              customInputFiles.resize(femObject["fileInfo"].toArray().count());

              int count = 0;
              for (auto const& val : femObject["fileInfo"].toArray()) {
                customInputFiles.at(count)->setText(val.toString());
                count++;
              }
              this->parseInputfilesForRV(fileName1);
            }
        }
        // call setFilename1 so parser works on input file

    } else {
        emit sendErrorMessage("ERROR: FEM Input - no fem section in input file");
        return false;
    }
    return true;
}

void InputWidgetFEM::femProgramChanged(const QString &arg1)
{
    //
    // remove old widget and clear file names
    //
    if (femSpecific != nullptr) {      
      layout->removeWidget(femSpecific);
    }
    
    inputFilenames.clear();
    postprocessFilenames.clear();
    parametersFilenames.clear();
    customInputFiles.clear();

    auto newFemSpecific = new QWidget();
    auto oldFemSpecific = femSpecific;

    if (arg1 == QString("Custom")) {
      theCustomInputNumber = new QSpinBox();
      theCustomLayout = new QVBoxLayout();
      theCustomFileInputs = new QVBoxLayout();
      theCustomFileInputWidget = new QWidget();      

      QLabel *customNumberLabel = new QLabel();
      customNumberLabel->setText(tr("Number of input files and executables required by driver script"));      
      QHBoxLayout *numberLayout = new QHBoxLayout();
      numberLayout->addWidget(customNumberLabel);
      numberLayout->addWidget(theCustomInputNumber);
      numberLayout->addStretch();
      
      theCustomLayout->addLayout(numberLayout);

      theCustomFileInputs = new QVBoxLayout();
      theCustomFileInputWidget = new QWidget();
      theCustomFileInputWidget->setLayout(theCustomFileInputs);
      theCustomLayout->addWidget(theCustomFileInputWidget);
           
      QVBoxLayout *customLayout = new QVBoxLayout();      

      // Add location to add driver script
      SectionTitle *textCustom=new SectionTitle();
      textCustom->setText(tr("Input driver script that runs and post-processes application"));
      QSpacerItem *customSpacer = new QSpacerItem(50,10);
      
      QLabel *driverLabel = new QLabel();
      driverLabel->setText(tr("Driver script"));
      QLineEdit *driverFile = new QLineEdit;
      QPushButton *chooseDriver = new QPushButton();
      chooseDriver->setText(tr("Choose"));
      connect(chooseDriver, &QPushButton::clicked, this, [=](){
                driverFile->setText(QFileDialog::getOpenFileName(this,tr("Open File"),"C://", "All files (*)"));
            });      
      chooseDriver->setToolTip(tr("Push to choose a file from your file system"));
      
      QGridLayout *driverLayout = new QGridLayout();
      driverLayout->addWidget(driverLabel, 1, 0);
      driverLayout->addWidget(driverFile, 1, 1);
      driverLayout->addWidget(chooseDriver, 1, 2);
      driverLayout->setColumnStretch(3,1);
      driverLayout->setColumnStretch(1,3);

      // Add location to add post-processing script
      QLabel *postProcessingLabel = new QLabel();
      postProcessingLabel->setText("Postprocessing script");
      QLineEdit *postProcessScript = new QLineEdit;
      QPushButton *choosePostProcessing = new QPushButton();
      
      connect(choosePostProcessing, &QPushButton::clicked, this, [=](){
            postProcessScript->setText(QFileDialog::getOpenFileName(this,tr("Open File"),"C://", "All files (*)"));
							});
      choosePostProcessing->setText(tr("Choose"));
      choosePostProcessing->setToolTip(tr("Push to choose a file from your file system"));

      QGridLayout *postProcessLayout = new QGridLayout();
      postProcessLayout->addWidget(postProcessingLabel, 1, 0);
      postProcessLayout->addWidget(postProcessScript, 1, 1);
      postProcessLayout->addWidget(choosePostProcessing, 1, 2);
      postProcessLayout->setColumnStretch(3,1);
      postProcessLayout->setColumnStretch(1,3);      

      // Add custom layout for specifying additional inputs
      customLayout->addWidget(textCustom);
      customLayout->addItem(customSpacer);
      customLayout->addLayout(driverLayout);
      customLayout->addLayout(postProcessLayout);
      customLayout->addLayout(theCustomLayout);
      customLayout->addStretch();

      connect(theCustomInputNumber, SIGNAL(valueChanged(int)), this, SLOT(customInputNumberChanged(int)));      
      theCustomInputNumber->setValue(0);                
      inputFilenames.append(driverFile);
      postprocessFilenames.append(postProcessScript);
      newFemSpecific->setLayout(customLayout);
      
    } else if (numInputs == 1) {

        //QGridLayout *femLayout = new QGridLayout(); // Changed it to local->private for surrogate - may cause problem in multiple model case
        femLayout = new QGridLayout();

        QLabel *label1 = new QLabel();
        QLineEdit *file1 = new QLineEdit;
        QPushButton *chooseFile1 = new QPushButton();
        chooseFile1->setText(tr("Choose"));
        connect(chooseFile1, &QPushButton::clicked, this, [=](){
             file1->setText(QFileDialog::getOpenFileName(this,tr("Open File"),"C://", "All files (*.*)"));
             if ((arg1 == QString("FEAPpv")) || (arg1 == QString("OpenSees")) || (arg1 == QString("SurrogateGP")) )
                    this->parseInputfilesForRV(file1->text());
         });

        chooseFile1->setToolTip(tr("Push to choose a file from your file system"));

        femLayout->addWidget(label1, 0,0);
        femLayout->addWidget(file1,  0,1);
        femLayout->addWidget(chooseFile1, 0, 2);

        QLabel *label2 = new QLabel();
        label2->setText("Postprocess Script");
        QLineEdit *file2 = new QLineEdit;
        QPushButton *chooseFile2 = new QPushButton();

        connect(chooseFile2, &QPushButton::clicked, this, [=](){
            file2->setText(QFileDialog::getOpenFileName(this,tr("Open File"),"C://", "All files (*.*)"));
        });
         chooseFile2->setText(tr("Choose"));
        chooseFile2->setToolTip(tr("Push to choose a file from your file system"));

        if (arg1 == QString("FEAPpv")){
            label1->setText("Input File");
            file1->setToolTip(tr("Name of FEAPpv input file"));
            file2->setToolTip(tr("Name of Python script that will process FEAPpv output file for UQ engine"));
        } else if (arg1 == "OpenSees") {
            label1->setText("Input Script");
            file1->setToolTip(tr("Name of OpenSees input script"));
            file2->setToolTip(tr("Name of Python/Tcl script that will process OpenSees output file for UQ engine"));
        } else if (arg1 == "SurrogateGP"){
            label1->setText("SurrogateGP Info (.json)");
            label2->setText("SurrogateGP Model (.pkl)");
            file1->setToolTip(tr("Name of SurrogateGP model file (.json)"));
            file2->setToolTip(tr("Name of SurrogateGP info file (.pkl)"));
        } else {
            label1->setText("Input Script");
            file1->setToolTip(tr("Name of OpenSeesPy input script"));
            file2->setToolTip(tr("Name of Python script that will process OpenSeesPy output"));
        }

        femLayout->addWidget(label2, 1,0);
        femLayout->addWidget(file2, 1,1);
        femLayout->addWidget(chooseFile2, 1,2);


        if (arg1 == "OpenSeesPy") {
            QLabel *label3 = new QLabel();
            label3->setText("Parameters File");
            QLineEdit *file3 = new QLineEdit;
            file2->setToolTip(tr("Name of Python script that contains defined parameters"));
            QPushButton *chooseFile3 = new QPushButton();

            connect(chooseFile3, &QPushButton::clicked, this, [=](){
                file3->setText(QFileDialog::getOpenFileName(this,tr("Open File"),"C://", "All files (*.*)"));
                this->parseInputfilesForRV(file3->text());
            });
            chooseFile3->setText(tr("Choose"));
            chooseFile3->setToolTip(tr("Push to choose a file from your file system"));

            parametersFilenames.append(file3);

            femLayout->addWidget(label3, 2,0);
            femLayout->addWidget(file3, 2,1);
            femLayout->addWidget(chooseFile3, 2,2);

            femLayout->setColumnStretch(3,1);
            femLayout->setColumnStretch(1,3);
        }
        inputFilenames.append(file1);
        postprocessFilenames.append(file2);
        newFemSpecific->setLayout(femLayout);
        femLayout->setColumnStretch(3,1);
        femLayout->setColumnStretch(1,3);
    } else {

        QVBoxLayout *multiLayout = new QVBoxLayout();
        newFemSpecific->setLayout(multiLayout);

        for (int i=0; i< numInputs; i++) {
            //QGridLayout *femLayout = new QGridLayout(); // Changed it to local->private for surrogate - may cause problem in multiple model case
            femLayout = new QGridLayout();

            QLabel *label1 = new QLabel();
            QLabel *label2 = new QLabel();
            label2->setText("Postprocess Script");

            QLineEdit *file1 = new QLineEdit;
            QPushButton *chooseFile1 = new QPushButton();
            chooseFile1->setText(tr("Choose"));
            connect(chooseFile1, &QPushButton::clicked, this, [=](){
                file1->setText(QFileDialog::getOpenFileName(this,tr("Open File"),"C://", "All files (*.*)"));
                this->parseInputfilesForRV(file1->text());
            });

            if (arg1 == QString("FEAPpv")){
                label1->setText("Input File");
                file1->setToolTip(tr("Name of FEAPpv input file"));
            } else {
                label1->setText("Input Script");
                file1->setToolTip(tr("Name of OpenSees input script"));
            }

            chooseFile1->setToolTip(tr("Push to choose a file from your file system"));

            QLineEdit *file2 = new QLineEdit;
            QPushButton *chooseFile2 = new QPushButton();

            connect(chooseFile2, &QPushButton::clicked, this, [=](){
                file2->setText(QFileDialog::getOpenFileName(this,tr("Open File"),"C://", "All files (*.*)"));
            });

            file2->setToolTip(tr("Name of Python script that will process FEAPpv output file for UQ engine"));
            chooseFile2->setToolTip(tr("Push to choose a file from your file system"));

            chooseFile2->setText(tr("Choose"));

            femLayout->addWidget(label1, 0,0);
            femLayout->addWidget(file1,  0,1);
            femLayout->addWidget(chooseFile1, 0, 2);
            femLayout->addWidget(label2, 1,0);
            femLayout->addWidget(file2, 1,1);
            femLayout->addWidget(chooseFile2, 1,2);

            femLayout->setColumnStretch(3,1);
            femLayout->setColumnStretch(1,3);

            inputFilenames.append(file1);
            postprocessFilenames.append(file2);
            multiLayout->addLayout(femLayout);

        }
        newFemSpecific->setLayout(multiLayout);
    }

    layout->insertWidget(1, newFemSpecific);
    femSpecific = newFemSpecific;
    oldFemSpecific->deleteLater();
}

int InputWidgetFEM::parseInputfilesForRV(QString name1){
    QString fileName1 = name1;
    //  file1->setText(name1);

    // if OpenSees or FEAP parse the file for the variables
    QString pName = femSelection->currentText();
    if (pName == "OpenSees" || pName == "OpenSees-2") {
        OpenSeesParser theParser;
        varNamesAndValues = theParser.getVariables(fileName1);
    }  else if (pName == "FEAPpv") {
        FEAPpvParser theParser;
        varNamesAndValues = theParser.getVariables(fileName1);
    } else if (pName == "OpenSeesPy") {
        OpenSeesPyParser theParser;
        varNamesAndValues = theParser.getVariables(fileName1);
    } else if (pName == "SurrogateGP") {
        varNamesAndValues = parseGPInputs(fileName1);
    } else if (pName == "Custom") {
      // No need to do anything here for custom
    }
      
    // qDebug() << "VARNAMESANDVALUES: " << varNamesAndValues;
<<<<<<< HEAD
    if (pName != "Custom" && !femGP) {
      theParameters->setInitialVarNamesAndValues(varNamesAndValues);
    } else if (pName != "Custom" && femGP) {
      theParameters->setGPVarNamesAndValues(varNamesAndValues);
    }
    return 0;
}

int
InputWidgetFEM::setFEMdisabled(bool on){
    if (on)
    {
        femSelection -> setDisabled(true);
        femSpecific -> setVisible(false);

    } else if (!on)
    {
        femSelection -> setDisabled(false);
        femSpecific -> setVisible(true);
    }
=======
    if (pName != "Custom" && !isGP) {
      theParameters->setInitialVarNamesAndValues(varNamesAndValues);
    } else if (pName != "Custom" && isGP) {
      theParameters->setGPVarNamesAndValues(varNamesAndValues);
    }
>>>>>>> 0858c4b0
    return 0;
}

void
InputWidgetFEM::numModelsChanged(int newNum) {
    numInputs = newNum;
    this->femProgramChanged(femSelection->currentText());
}

void InputWidgetFEM::customInputNumberChanged(int numCustomInputs) {
  // numInputs = numCustomInputs;
  auto tempLayout = theCustomFileInputs;

  // Delete old inputs
  QLayoutItem * item;
  while ((item = tempLayout->takeAt(0)) != nullptr) {
    if (item->layout() != nullptr) {
      auto sublayout = item->layout();
      while (sublayout->takeAt(0) != nullptr) {
  	if (sublayout->takeAt(0)->widget() != nullptr) {
  	  auto widget = sublayout->takeAt(0)->widget();
  	  sublayout->removeWidget(widget);
  	  widget->deleteLater();
  	}
      }
      tempLayout->removeItem(item);
      item->layout()->deleteLater();
    } else if (item->widget() != nullptr) {
      tempLayout->removeItem(item);
      item->widget()->deleteLater();
    }
  }

  tempLayout->deleteLater();
  tempLayout = nullptr;

  
  // Create new file inputs
  QVBoxLayout * newLayout = new QVBoxLayout();
  customInputFiles.clear();
  for (int i = 0; i < numCustomInputs; ++i) {
    auto inputLabel = new QLabel();
    auto inputFile = new QLineEdit();
    inputLabel->setText(tr("Input location"));
    auto *chooseFile = new QPushButton();
    chooseFile->setText(tr("Choose"));
    connect(chooseFile, &QPushButton::clicked, this, [=](){
                inputFile->setText(QFileDialog::getOpenFileName(this,tr("Open File"),"C://", "All files (*)"));
            });      
    chooseFile->setToolTip(tr("Push to choose a file from your file system"));
    
    auto inputLayout = new QHBoxLayout();
    inputLayout->addWidget(inputLabel);
    inputLayout->addWidget(inputFile);
    inputLayout->addWidget(chooseFile);
    newLayout->addLayout(inputLayout);
    customInputFiles.append(inputFile);    
  }
  newLayout->addStretch();  

  // Replace outdated widget with new one containing new file input layout
  theCustomFileInputs = newLayout;
  theCustomFileInputWidget->layout()->deleteLater();

  theCustomLayout->removeWidget(theCustomFileInputWidget);  
  theCustomFileInputWidget->deleteLater();

  theCustomFileInputWidget = new QWidget();
  theCustomFileInputWidget->setLayout(theCustomFileInputs);
  theCustomLayout->addWidget(theCustomFileInputWidget);
    
  newLayout = nullptr;
}

/*
void InputWidgetFEM::chooseFileName1(void)
{
    QString fileName1=QFileDialog::getOpenFileName(this,tr("Open File"),"C://", "All files (*.*)");
    int ok = this->parseInputfilesForRV(fileName1);
}
*/
void
InputWidgetFEM::specialCopyMainInput(QString fileName, QStringList varNames) {
    // if OpenSees or FEAP parse the file for the variables
    if (femSelection->currentText() != "Custom")
    {
       if (varNames.size() > 0)
       {
          QString pName = femSelection->currentText();
          if (pName == "OpenSees" || pName == "OpenSees-2")
          {
             OpenSeesParser theParser;
             QVectorIterator< QLineEdit* > i(inputFilenames);
             while (i.hasNext())
                theParser.writeFile(i.next()->text(), fileName, varNames);
          }
          else if (pName == "FEAPpv")
          {
             FEAPpvParser theParser;
             QVectorIterator< QLineEdit* > i(inputFilenames);
             while (i.hasNext())
                theParser.writeFile(i.next()->text(), fileName, varNames);
          }
          else if (pName == "OpenSeesPy")
          {
             // do things a little different!
             QFileInfo file(fileName);
             QString fileDir = file.absolutePath();
             // qDebug() << "FILENAME: " << fileName << " path: " << fileDir;
             // qDebug() << "LENGTHS:" << inputFilenames.count() << parametersFilenames.count() <<
             // parametersFilenames.length();
             OpenSeesPyParser theParser;
             bool hasParams = false;
             QVectorIterator< QLineEdit* > i(parametersFilenames);
             QString newName = fileDir + QDir::separator() + "tmpSimCenter.params";
             while (i.hasNext())
             {
                QString fileName = i.next()->text();
                if (fileName.length() != 0)
                {
                   theParser.writeFile(fileName, newName, varNames);
                   hasParams = true;
                }
             }

             if (hasParams == false)
             {
                QString newName = fileDir + QDir::separator() + "tmpSimCenter.script";
                QVectorIterator< QLineEdit* > i(inputFilenames);
                while (i.hasNext())
                {
                   QFile::copy(i.next()->text(), newName);
                }
             }
          }
       }
    }
}

QString InputWidgetFEM::getApplicationName() {
    return femSelection->currentText();
}

QString InputWidgetFEM::getMainInput() { 
  if (inputFilenames.length() != 0) {
    return inputFilenames.at(0)->text();    
  } else {
    return(QString(""));    
  }
}

QVector< QString > InputWidgetFEM::getCustomInputs() const {
   QVector< QString > stringOutput(customInputFiles.size());

   unsigned int count = 0;
   for (auto const& val : customInputFiles)
   {
      stringOutput[count] = val->text();
      count++;
   }

   return stringOutput;
}

<<<<<<< HEAD
// for surrogate
void InputWidgetFEM::setFemGP(bool on){
     femGP= on;
=======

// ==for surrogate

int
InputWidgetFEM::setFEMforGP(QString option){
    if (option == "reset")
    {
        femSelection -> setDisabled(false);
        femSelection->setCurrentIndex(1);
        femSelection->setCurrentIndex(0);
        varNamesAndValues.clear();
        femSpecific -> setVisible(true);
        isGP = false;
    } else if (option == "GPdata") {
        femSelection -> setDisabled(true);
        femSelection->setCurrentIndex(1);
        femSelection->setCurrentIndex(0);
        varNamesAndValues.clear();
        femSpecific -> setVisible(false);
        isGP = true;
    } else if (option == "GPmodel")
    {
        femSelection -> setDisabled(false);
        femSelection->setCurrentIndex(1);
        femSelection->setCurrentIndex(0);
        varNamesAndValues.clear();
        femSpecific -> setVisible(true);
        isGP = true;
    }
    return 0;
}

double InputWidgetFEM::interpolateForGP(QVector<double> X, QVector<double> Y, double Xval){
    int N = X.count();

    if (X.size()==1) {
        return 0; // make it %
    }

    double estY;
    if (X[0]<X[1]) {
        for (int np=0; np<N; np++) {
            if(X[np] > Xval) {
                if (np==0)
                    estY = X[0];
                else
                    estY = Y[np-1]+(Y[np]-Y[np-1])*(Xval-X[np-1])/(X[np]-X[np-1]);
                break;
            }
        }
    } else {
        for (int np=N-1; np>-1; np--) {
            if(X[np] > Xval) {
                if (np==0)
                    estY = X[0];
                else
                    estY = Y[np-1]+(Y[np]-Y[np-1])*(Xval-X[np-1])/(X[np]-X[np-1]);
                break;
            }
        }
    }

    return round(estY*1000)/10; // make it %
}


QStringList InputWidgetFEM::parseGPInputs(QString file1){

    //
    // want to make GP option box
    //

    QLabel *labelVarThres = new QLabel("Maximum Allowable Normalized Variance  ");
    thresVal = new QLineEdit;
    QGroupBox *groupBox = new QGroupBox("Options");
    QGridLayout *optionsLayout = new QGridLayout();
    groupBox->setLayout(optionsLayout);

    femLayout->addWidget(new QLabel(""),2,0);
    femLayout->addWidget(groupBox,3,0,1,3);

    QFile file(file1);
    QString appName, mainScriptDir,postScriptDir;
    QStringList qoiNames;

    if (file.open(QFile::ReadOnly | QFile::Text)) {
        QString val;
        val=file.readAll();
        QJsonDocument doc = QJsonDocument::fromJson(val.toUtf8());
        QJsonObject jsonSur = doc.object();
        file.close();

        auto GPidentifier = jsonSur.find("kernName"); // should be the right .json file
        if (!jsonSur.isEmpty() && GPidentifier != jsonSur.end()) {
            bool from_data=!jsonSur["doSimulation"].toBool();
            QJsonArray RVArray = jsonSur["randomVariables"].toArray();
            QJsonArray QoIArray = jsonSur["ylabels"].toArray();
            foreach (const QJsonValue & v, RVArray){
                 QJsonObject jsonRV = v.toObject();
                 varNamesAndValues.push_back(jsonRV["name"].toString());
                 varNamesAndValues.push_back(QString::number(jsonRV["value"].toDouble()));
            }

            foreach (const QJsonValue & v, QoIArray){
                 qoiNames.push_back(v.toString());
            }

            if (from_data) {
                isData = true;
                appName = "data";
            } else {
                isData = false;
                QJsonObject jsonPred = jsonSur["predError"].toObject();
                QJsonArray precArray = jsonPred["percent"].toArray();
                QJsonArray valsArray = jsonPred["value"].toArray();
                QJsonObject jsonFEM = jsonSur["fem"].toObject();
                // interpolate
                QVector<double> percVal_tmp, thrsVal_tmp;
                foreach (const QJsonValue & v, precArray)
                     percVal_tmp.push_back(v.toDouble());
                foreach (const QJsonValue & v, valsArray)
                     thrsVal_tmp.push_back(v.toDouble());
                percVals=percVal_tmp;
                thrsVals=thrsVal_tmp;
                thres = this->interpolateForGP(percVal_tmp,thrsVal_tmp,0.5);
                // save names
                appName = jsonFEM["program"].toString();
                mainScriptDir = jsonFEM["inputFile"].toString();
                postScriptDir = jsonFEM["postprocessScript"].toString();
            }
        } else {
            appName = "NA";
        }
    } else {
        appName = "NA";
    }

    QLabel *optionsLabel = new QLabel("When surroagate model gives imprecise prediction at certain sample locations");
    optionsLayout->addWidget(optionsLabel, 2,0,1,-1);

    option1Button = new QRadioButton();
    QLabel *option1Label = new QLabel("     Stop Analysis");
    option1Button->setChecked(true);
    option2Button = new QRadioButton();
    QLabel *option2Label = new QLabel("     Continue (not recommended)");
    option3Button = new QRadioButton();
    QLabel *option3Label = new QLabel("     Run Exact FEM Simulation");
    QLabel *labelThresMsg = new QLabel(" ");
    labelThresMsg->setStyleSheet("color: red");

    thresVal->setMaximumWidth(100);
    optionsLayout->addWidget(labelVarThres, 0,0);
    optionsLayout->addWidget(thresVal,0,1, Qt::AlignVCenter);
    optionsLayout->addWidget(labelThresMsg,1,0,1,-1);
    optionsLayout->addWidget(option1Label, 3,0,1,-1);
    optionsLayout->addWidget(option1Button, 3,0);
    optionsLayout->addWidget(option2Label, 4,0,1,-1);
    optionsLayout->addWidget(option2Button, 4,0);
    optionsLayout->addWidget(option3Label, 5,0,1,-1);
    optionsLayout->addWidget(option3Button, 5,0);
    option1Button -> setDisabled(true);
    option2Button -> setDisabled(true);
    option3Button -> setDisabled(true);
    labelThresMsg->setVisible(false);
    QLabel *labelProgName = new QLabel();
    QLabel *labelProgDir1 = new QLabel();
    QLabel *labelProgDir2 = new QLabel();
    optionsLayout->addWidget(labelProgName, 6,0,1,-1);
    optionsLayout->addWidget(labelProgDir1, 7,0,1,-1);
    optionsLayout->addWidget(labelProgDir2, 8,0,1,-1);
    labelProgName->setVisible(false);
    labelProgDir1->setVisible(false);
    labelProgDir2->setVisible(false);
    optionsLayout->setColumnStretch(3, 1);

    if (appName == "NA") {
        option1Button -> setDisabled(true);
        option2Button -> setDisabled(true);
        option3Button -> setDisabled(true);
        labelThresMsg -> setVisible(false);
        option3Label->setText("     Run Exact FEM simulation");
        thresVal->setDisabled(true);
    } else if (appName == "data") {
        option1Button -> setDisabled(false);
        option2Button -> setDisabled(false);
        option3Button -> setDisabled(true);
        option1Button -> setChecked(true);
        labelThresMsg->setVisible(false);
        option3Label->setText("     Run Exact FEM simulation (not supported for data-based surrogate model)");
        option3Label->setStyleSheet("color: grey");
        percVals={0};
        thrsVals={0};
        thresVal->setText("0.02");
        thresVal->setDisabled(false);
    } else {
        // interpolate
        option1Button -> setDisabled(false);
        option1Button -> setChecked(true);
        option2Button -> setDisabled(false);
        option3Button -> setDisabled(false);
        labelThresMsg -> setVisible(true);
        option3Label->setText("     Run Exact FEM simulation");
        option3Label->setStyleSheet("color: black");
        labelProgName->setText("      • Application Name: " + appName);
        labelProgDir1->setText("      • Main Script: "+ mainScriptDir);
        labelProgDir2->setText("      • Postprocess Script: "+ postScriptDir );
        labelProgName->setVisible(false);
        labelProgDir1->setVisible(false);
        labelProgDir2->setVisible(false);
        thresVal->setDisabled(false);
    }

    //
    // For option 3
    //

    connect(thresVal, &QLineEdit::textChanged, this, [=](QString val) mutable {
        auto c = percVals[0];
        double thres=val.toDouble();
        double percEst = this->interpolateForGP(thrsVals,percVals,thres);
        if (thres>thrsVals[thrsVals.size()-1]) {
            percEst=round(percVals[percVals.size()-1]*1000)/10;
        } else if (thres<thrsVals[0]) {
            percEst=round(percVals[0]*1000)/10;
        }
        if (!isData) {
            labelThresMsg->setText("Note: around " + QString::number(percEst) + "% of new samples in training range will exceed the tolerance limit.");
        }
    });

    femOpt = "giveError";
    connect(option1Button, &QCheckBox::toggled, this, [=](bool tog){
        if (tog==true)
        {
            femOpt = "giveError";
            option2Button->setChecked(false);
            option3Button->setChecked(false);
        }
    });

    connect(option2Button, &QCheckBox::toggled, this, [=](bool tog){
        if (tog==true)
        {
            femOpt = "continue";
            option1Button->setChecked(false);
            option3Button->setChecked(false);
        }
    });

    connect(option3Button, &QCheckBox::toggled, this, [=](bool tog){
        if (tog==true)
        {
            femOpt = "doSimulation";
            option2Button->setChecked(false);
            option1Button->setChecked(false);
            labelProgName->setVisible(true);
            labelProgDir1->setVisible(true);
            labelProgDir2->setVisible(true);
        } else {
            labelProgName->setVisible(false);
            labelProgDir1->setVisible(false);
            labelProgDir2->setVisible(false);
        }
    });
    thresVal->setText(QString::number(thres/100));
    //theParameters->setInitialVarNamesAndValues(varNamesAndValues);
    theEdpWidget->setGPQoINames(qoiNames);
    option1Button->setChecked(false);
    return varNamesAndValues;
>>>>>>> 0858c4b0
}<|MERGE_RESOLUTION|>--- conflicted
+++ resolved
@@ -67,11 +67,7 @@
   : SimCenterWidget(parent), theParameters(param), theEdpWidget(edpwidget), numInputs(1)
 {
     femSpecific = 0;
-<<<<<<< HEAD
-    femGP = false;
-=======
     isGP = false;
->>>>>>> 0858c4b0
 
     layout = new QVBoxLayout();        
     QVBoxLayout *name= new QVBoxLayout;
@@ -552,34 +548,11 @@
     }
       
     // qDebug() << "VARNAMESANDVALUES: " << varNamesAndValues;
-<<<<<<< HEAD
-    if (pName != "Custom" && !femGP) {
-      theParameters->setInitialVarNamesAndValues(varNamesAndValues);
-    } else if (pName != "Custom" && femGP) {
-      theParameters->setGPVarNamesAndValues(varNamesAndValues);
-    }
-    return 0;
-}
-
-int
-InputWidgetFEM::setFEMdisabled(bool on){
-    if (on)
-    {
-        femSelection -> setDisabled(true);
-        femSpecific -> setVisible(false);
-
-    } else if (!on)
-    {
-        femSelection -> setDisabled(false);
-        femSpecific -> setVisible(true);
-    }
-=======
     if (pName != "Custom" && !isGP) {
       theParameters->setInitialVarNamesAndValues(varNamesAndValues);
     } else if (pName != "Custom" && isGP) {
       theParameters->setGPVarNamesAndValues(varNamesAndValues);
     }
->>>>>>> 0858c4b0
     return 0;
 }
 
@@ -744,11 +717,6 @@
    return stringOutput;
 }
 
-<<<<<<< HEAD
-// for surrogate
-void InputWidgetFEM::setFemGP(bool on){
-     femGP= on;
-=======
 
 // ==for surrogate
 
@@ -1018,5 +986,4 @@
     theEdpWidget->setGPQoINames(qoiNames);
     option1Button->setChecked(false);
     return varNamesAndValues;
->>>>>>> 0858c4b0
 }