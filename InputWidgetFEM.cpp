--- conflicted
+++ resolved
@@ -245,14 +245,10 @@
             if (femSelection->currentText() == "OpenSeesPy") {
                 QString fileName3=femObject["parametersScript"].toString();
                 parametersFilenames.at(0)->setText(fileName3);
-<<<<<<< HEAD
-            } else if (femSelection->currentText() == "SurrogateGP") {
-=======
                 this->parseInputfilesForRV(fileName3);
             } else if (femSelection->currentText() == "SurrogateGP") {
                 this->parseInputfilesForRV(fileName1);
                 thresVal->setText(QString::number(femObject["varThres"].toDouble()));
->>>>>>> 4e2cd245
                 femOpt=femObject["femOption"].toString();
                 if (femOpt == "giveError") {
                     option1Button ->setChecked(true);
@@ -261,13 +257,9 @@
                 } else if (femOpt == "doSimulation") {
                     option3Button ->setChecked(true);
                 }
-<<<<<<< HEAD
-                thresVal->setText(QString::number(femObject["varThres"].toDouble()));
-=======
 
             } else {
                 this->parseInputfilesForRV(fileName1);
->>>>>>> 4e2cd245
             }
 
             if (femSelection->currentText() == "Custom") {
@@ -436,10 +428,7 @@
             label2->setText("SurrogateGP Model (.pkl)");
             file1->setToolTip(tr("Name of SurrogateGP model file (.json)"));
             file2->setToolTip(tr("Name of SurrogateGP info file (.pkl)"));
-<<<<<<< HEAD
-=======
             optionsLayout = 0;
->>>>>>> 4e2cd245
         } else {
             label1->setText("Input Script");
             file1->setToolTip(tr("Name of OpenSeesPy input script"));
@@ -473,247 +462,6 @@
 
             femLayout->setColumnStretch(3,1);
             femLayout->setColumnStretch(1,3);
-<<<<<<< HEAD
-        } else if (arg1 == "SurrogateGP") {
-
-            QString appName;
-            QString mainScriptDir;
-            QString postScriptDir;
-
-            //
-            // For option 3
-            //
-            //QLabel *labelVarThres = new QLabel("Maximum Allowable \nNormalized Variance  ");
-            QLabel *labelVarThres = new QLabel("Maximum Allowable Normalized Variance  ");
-            thresVal = new QLineEdit;
-            QLabel *labelThresMsg = new QLabel();
-            labelThresMsg->setStyleSheet("color: red");
-
-            femLayout->addWidget(new QLabel(""),2,0);
-            QGroupBox *groupBox = new QGroupBox("Options");
-            QGridLayout *optionsLayout = new QGridLayout();
-            femLayout->addWidget(groupBox,3,0,1,3);
-            groupBox->setLayout(optionsLayout);
-
-            connect(thresVal, &QLineEdit::textChanged, this, [=](QString val) mutable {
-                auto c = percVals[0];
-                double thres=val.toDouble();
-                double percEst = this->interpolateForGP(thrsVals,percVals,thres);
-                if (thres>thrsVals[thrsVals.size()-1]) {
-                    percEst=round(percVals[percVals.size()-1]*1000)/10;
-                } else if (thres<thrsVals[0]) {
-                    percEst=round(percVals[0]*1000)/10;
-                }
-                if (!isData) {
-                    labelThresMsg->setText("Note: around " + QString::number(percEst) + "% of new samples in training range will exceed the tolerance limit.");
-                }
-            });
-
-            thresVal->setMaximumWidth(100);
-            thresVal->setDisabled(true);
-            optionsLayout->addWidget(labelVarThres, 0,0);
-            optionsLayout->addWidget(thresVal,0,1, Qt::AlignVCenter);
-            optionsLayout->addWidget(labelThresMsg,1,0,1,-1);
-
-
-            //QLabel *optionsLabel = new QLabel("Options when surroagate model gives imprecise prediction at certain sample locations");
-            QLabel *optionsLabel = new QLabel("When surroagate model gives imprecise prediction at certain sample locations");
-            //QLabel *optionsLabel = new QLabel("When the tolerance limit is exceeded");
-            optionsLayout->addWidget(optionsLabel, 2,0,1,-1);
-            //optionsLabel->setStyleSheet("font-weight: bold;color: black");
-
-            option1Button = new QRadioButton();
-            QLabel *option1Label = new QLabel("     Stop Analysis");
-            option1Button->setChecked(true);
-            femOpt = "giveError";
-
-            option2Button = new QRadioButton();
-            QLabel *option2Label = new QLabel("     Continue (not recommended)");
-
-            option3Button = new QRadioButton();
-            QLabel *option3Label = new QLabel("     Run Exact FEM Simulation");
-
-            optionsLayout->addWidget(option1Label, 3,0,1,-1);
-            optionsLayout->addWidget(option1Button, 3,0);
-            optionsLayout->addWidget(option2Label, 4,0,1,-1);
-            optionsLayout->addWidget(option2Button, 4,0);
-            optionsLayout->addWidget(option3Label, 5,0,1,-1);
-            optionsLayout->addWidget(option3Button, 5,0);
-            option1Button -> setDisabled(true);
-            option2Button -> setDisabled(true);
-            option3Button -> setDisabled(true);
-            labelThresMsg->setVisible(false);
-
-            QLabel *labelProgName = new QLabel();
-            QLabel *labelProgDir1 = new QLabel();
-            QLabel *labelProgDir2 =
-                    new QLabel();
-            optionsLayout->addWidget(labelProgName, 6,0,1,-1);
-            optionsLayout->addWidget(labelProgDir1, 7,0,1,-1);
-            optionsLayout->addWidget(labelProgDir2, 8,0,1,-1);
-            labelProgName->setVisible(false);
-            labelProgDir1->setVisible(false);
-            labelProgDir2->setVisible(false);
-            optionsLayout->setColumnStretch(3, 1);
-            //optionsLayout->setRowStretch(9, 1);
-
-
-            connect(option1Button, &QCheckBox::toggled, this, [=](bool tog){
-                if (tog==true)
-                {
-                    femOpt = "giveError";
-                    option2Button->setChecked(false);
-                    option3Button->setChecked(false);
-                    //labelVarThres->setVisible(true);
-                    //thresVal->setVisible(true);
-                    //labelThresMsg->setVisible(true);
-                } else {
-                    //labelVarThres->setVisible(false);
-                    //thresVal->setVisible(false);
-                }
-            });
-            connect(option2Button, &QCheckBox::toggled, this, [=](bool tog){
-                if (tog==true)
-                {
-                    femOpt = "continue";
-                    option1Button->setChecked(false);
-                    option3Button->setChecked(false);
-                    //labelThresMsg->setVisible(false);
-                }
-            });
-            connect(option3Button, &QCheckBox::toggled, this, [=](bool tog){
-
-                if (tog==true)
-                {
-                    femOpt = "doSimulation";
-                    option2Button->setChecked(false);
-                    option1Button->setChecked(false);
-                    //labelVarThres->setVisible(true);
-                    //thresVal->setVisible(true);
-                    //labelThresMsg->setVisible(true);
-                    labelProgName->setVisible(true);
-                    labelProgDir1->setVisible(true);
-                    labelProgDir2->setVisible(true);
-                } else {
-                    //labelVarThres->setVisible(false);
-                    //thresVal->setVisible(false);
-                    //labelThresMsg->setVisible(false);
-                    labelProgName->setVisible(false);
-                    labelProgDir1->setVisible(false);
-                    labelProgDir2->setVisible(false);
-                }
-            });
-
-
-            connect(file1, &QLineEdit::textChanged, this, [=] (QString fileName) mutable {
-                QFile file(fileName);
-                QString appName, mainScriptDir,postScriptDir;
-                QStringList qoiNames;
-
-                //QVector<double> percVal, thrsVal;
-                if (file.open(QFile::ReadOnly | QFile::Text)) {
-                    QString val;
-                    val=file.readAll();
-                    QJsonDocument doc = QJsonDocument::fromJson(val.toUtf8());
-                    QJsonObject jsonSur = doc.object();
-                    //QFileInfo fileInfo(fileName);
-                    //SCUtils::ResolveAbsolutePaths(jsonObj, fileInfo.dir());
-                    file.close();
-
-                    if (!jsonSur.isEmpty()) {
-                        bool from_data=!jsonSur["doSimulation"].toBool();
-                        //QJsonObject jsonRV = jsonSur["randomVariables"].toObject();
-                        QJsonArray RVArray = jsonSur["randomVariables"].toArray();
-                        QJsonArray QoIArray = jsonSur["ylabels"].toArray();
-
-                        foreach (const QJsonValue & v, RVArray){
-                             QJsonObject jsonRV = v.toObject();
-                             varNamesAndValues.push_back(jsonRV["name"].toString());
-                             varNamesAndValues.push_back(QString::number(jsonRV["value"].toDouble()));
-                        }
-
-                        foreach (const QJsonValue & v, QoIArray){
-                             qoiNames.push_back(v.toString());
-                        }
-
-                        if (from_data) {
-                            isData = true;
-                            option1Button -> setDisabled(false);
-                            option1Button -> setChecked(true);
-                            option2Button -> setDisabled(false);
-                            option3Button -> setDisabled(true);
-                            labelThresMsg->setVisible(false);
-                            option3Label->setText("     Run Exact FEM simulation (not supported for data-based surrogate model)");
-                            option3Label->setStyleSheet("color: grey");
-                            percVals={0};
-                            thrsVals={0};
-                            thresVal->setText("0.02");
-                        } else {
-                            isData = false;
-                            QJsonObject jsonPred = jsonSur["predError"].toObject();
-                            QJsonArray precArray = jsonPred["percent"].toArray();
-                            QJsonArray valsArray = jsonPred["value"].toArray();
-                            QVector<double> percVal_tmp, thrsVal_tmp;
-
-                            foreach (const QJsonValue & v, precArray)
-                                 percVal_tmp.push_back(v.toDouble());
-                            foreach (const QJsonValue & v, valsArray)
-                                 thrsVal_tmp.push_back(v.toDouble());
-
-                            percVals=percVal_tmp;
-                            thrsVals=thrsVal_tmp;
-                            // interpolate
-                            QJsonObject jsonFEM = jsonSur["fem"].toObject();
-                            appName = jsonFEM["program"].toString();
-                            mainScriptDir = jsonFEM["inputFile"].toString();
-                            postScriptDir = jsonFEM["postprocessScript"].toString();
-
-                            option1Button -> setDisabled(false);
-                            option1Button -> setChecked(true);
-                            option2Button -> setDisabled(false);
-                            option3Button -> setDisabled(false);
-                            labelThresMsg -> setVisible(true);
-                            option3Label->setText("     Run Exact FEM simulation");
-                            option3Label->setStyleSheet("color: black");
-
-                            labelProgName->setText("      • Application Name: " + appName);
-                            labelProgDir1->setText("      • Main Script: "+ mainScriptDir);
-                            labelProgDir2->setText("      • Postprocess Script: "+ postScriptDir );
-                            labelProgName->setVisible(false);
-                            labelProgDir1->setVisible(false);
-                            labelProgDir2->setVisible(false);
-                            //double thres=0.02;
-                            double thres = this->interpolateForGP(percVal_tmp,thrsVal_tmp,0.5);
-                            thresVal->setText(QString::number(thres/100));
-                        }                        
-                        thresVal->setDisabled(false);
-                    } else {
-                        appName = "NA";
-                        option1Button -> setDisabled(true);
-                        option2Button -> setDisabled(true);
-                        option3Button -> setDisabled(true);
-                        option3Label->setText("     Run Exact FEM simulation");
-                    }
-                } else {
-                    appName = "NA";
-                    option1Button -> setDisabled(true);
-                    option2Button -> setDisabled(true);
-                    option3Button -> setDisabled(true);
-                    labelThresMsg -> setVisible(false);
-                    option3Label->setText("     Run Exact FEM simulation");
-                }
-                theParameters->setInitialVarNamesAndValues(varNamesAndValues);
-                theEdpWidget->setGPQoINames(qoiNames);
-                option1Button->setChecked(false);
-            });
-            femLayout->setColumnStretch(3,1);
-            femLayout->setColumnStretch(1,3);
-
-        } else {
-            femLayout->setColumnStretch(3,1);
-            femLayout->setColumnStretch(1,3);
-=======
->>>>>>> 4e2cd245
         }
         inputFilenames.append(file1);
         postprocessFilenames.append(file2);
@@ -785,7 +533,6 @@
     femSpecific = newFemSpecific;
     oldFemSpecific->deleteLater();
 }
-
 
 int InputWidgetFEM::parseInputfilesForRV(QString name1){
     QString fileName1 = name1;
@@ -983,29 +730,20 @@
 
 int
 InputWidgetFEM::setFEMforGP(QString option){
-<<<<<<< HEAD
-=======
     GPoption = option;
->>>>>>> 4e2cd245
     if (option == "reset")
     {
         femSelection -> setDisabled(false);
         femSelection->setCurrentIndex(1);
         femSelection->setCurrentIndex(0);
-<<<<<<< HEAD
-=======
         varNamesAndValues.clear();
->>>>>>> 4e2cd245
         femSpecific -> setVisible(true);
         isGP = false;
     } else if (option == "GPdata") {
         femSelection -> setDisabled(true);
         femSelection->setCurrentIndex(1);
         femSelection->setCurrentIndex(0);
-<<<<<<< HEAD
-=======
         varNamesAndValues.clear();
->>>>>>> 4e2cd245
         femSpecific -> setVisible(false);
         isGP = true;
     } else if (option == "GPmodel")
@@ -1013,10 +751,7 @@
         femSelection -> setDisabled(false);
         femSelection->setCurrentIndex(1);
         femSelection->setCurrentIndex(0);
-<<<<<<< HEAD
-=======
         varNamesAndValues.clear();
->>>>>>> 4e2cd245
         femSpecific -> setVisible(true);
         isGP = true;
     }
@@ -1054,8 +789,6 @@
     }
 
     return round(estY*1000)/10; // make it %
-<<<<<<< HEAD
-=======
 }
 
 
@@ -1283,5 +1016,4 @@
     theEdpWidget->setGPQoINames(qoiNames);
     option1Button->setChecked(false);
     return varNamesAndValues;
->>>>>>> 4e2cd245
 }