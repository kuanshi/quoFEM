<<<<<<< HEAD
/* *****************************************************************************
Copyright (c) 2016-2017, The Regents of the University of California (Regents).
All rights reserved.

Redistribution and use in source and binary forms, with or without
modification, are permitted provided that the following conditions are met:

1. Redistributions of source code must retain the above copyright notice, this
   list of conditions and the following disclaimer.
2. Redistributions in binary form must reproduce the above copyright notice,
   this list of conditions and the following disclaimer in the documentation
   and/or other materials provided with the distribution.

THIS SOFTWARE IS PROVIDED BY THE COPYRIGHT HOLDERS AND CONTRIBUTORS "AS IS" AND
ANY EXPRESS OR IMPLIED WARRANTIES, INCLUDING, BUT NOT LIMITED TO, THE IMPLIED
WARRANTIES OF MERCHANTABILITY AND FITNESS FOR A PARTICULAR PURPOSE ARE
DISCLAIMED. IN NO EVENT SHALL THE COPYRIGHT OWNER OR CONTRIBUTORS BE LIABLE FOR
ANY DIRECT, INDIRECT, INCIDENTAL, SPECIAL, EXEMPLARY, OR CONSEQUENTIAL DAMAGES
(INCLUDING, BUT NOT LIMITED TO, PROCUREMENT OF SUBSTITUTE GOODS OR SERVICES;
 OF USE, DATA, OR PROFITS; OR BUSINESS INTERRUPTION) HOWEVER CAUSED AND
ON ANY THEORY OF LIABILITY, WHETHER IN CONTRACT, STRICT LIABILITY, OR TORT
(INCLUDING NEGLIGENCE OR OTHERWISE) ARISING IN ANY WAY OUT OF THE USE OF THIS
SOFTWARE, EVEN IF ADVISED OF THE POSSIBILITY OF SUCH DAMAGE.

The views and conclusions contained in the software and documentation are those
of the authors and should not be interpreted as representing official policies,
either expressed or implied, of the FreeBSD Project.

REGENTS SPECIFICALLY DISCLAIMS ANY WARRANTIES, INCLUDING, BUT NOT LIMITED TO,
THE IMPLIED WARRANTIES OF MERCHANTABILITY AND FITNESS FOR A PARTICULAR PURPOSE.
THE SOFTWARE AND ACCOMPANYING DOCUMENTATION, IF ANY, PROVIDED HEREUNDER IS
PROVIDED "AS IS". REGENTS HAS NO OBLIGATION TO PROVIDE MAINTENANCE, SUPPORT,
UPDATES, ENHANCEMENTS, OR MODIFICATIONS.

*************************************************************************** */


// Written: fmckenna

// Purpose: a widget for managing submiited jobs by uqFEM tool
//  - allow for refresh of status, deletion of submitted jobs, and download of results from finished job

#include "RemoteJobCreatorWidget.h"
#include <QHBoxLayout>
#include <QVBoxLayout>
#include <QGridLayout>
#include <QLabel>
#include <QLineEdit>
#include <QPushButton>
#include <QJsonObject>

#include <AgaveInterface.h>
#include <QDebug>
#include <QDir>


RemoteJobCreatorWidget::RemoteJobCreatorWidget(AgaveInterface *theInt, QWidget *parent)
    : QWidget(parent), theInterface(theInt)
{
    QGridLayout *layout = new QGridLayout();
    QLabel *nameLabel = new QLabel();
    nameLabel->setText(QString("job Name:"));
    layout->addWidget(nameLabel, 0,0);

    nameLineEdit = new QLineEdit();
    layout->addWidget(nameLineEdit,0,1);

    QLabel *numCPU_Label = new QLabel();
    numCPU_Label->setText(QString("num Nodes:"));
    layout->addWidget(numCPU_Label,1,0);

    numCPU_LineEdit = new QLineEdit();
    numCPU_LineEdit->setText("1");
    layout->addWidget(numCPU_LineEdit,1,1);

    QLabel *numProcessorsLabel = new QLabel();
    numProcessorsLabel->setText(QString("num Nodes:"));
    layout->addWidget(numProcessorsLabel,2,0);

    numProcessorsLineEdit = new QLineEdit();
    numProcessorsLineEdit->setText("32");
    layout->addWidget(numProcessorsLineEdit,2,1);

    QLabel *runtimeLabel = new QLabel();
    runtimeLabel->setText(QString("max Run Time:"));
    layout->addWidget(runtimeLabel,3,0);

    runtimeLineEdit = new QLineEdit();
    runtimeLineEdit->setText("00:10:00");
    layout->addWidget(runtimeLineEdit,3,1);

    pushButton = new QPushButton();
    pushButton->setText("Submit");
    layout->addWidget(pushButton,4,1);

    this->setLayout(layout);

    connect(pushButton,SIGNAL(clicked()), this, SLOT(pushButtonClicked()));
}


void
RemoteJobCreatorWidget::pushButtonClicked(void)
{
    this->hide();
    QJsonObject job;

    pushButton->setDisabled(true);

    job["name"]=QString("uqFEM:") + nameLineEdit->text();
    job["nodeCount"]=numCPU_LineEdit->text();
    job["processorsPerNode"]=numProcessorsLineEdit->text();
    job["requestedTime"]=runtimeLineEdit->text();

    // defaults (possibly from a parameters file)
    job["appId"]="dakota-6.6.0";
    job["memoryPerNode"]= "1GB";
    job["archive"]="true";
    job["archiveSystem"]="designsafe.storage.default";

    QJsonObject parameters;
    parameters["inputFile"]="dakota.in";
    parameters["outputFile"]="dakota.out";
    parameters["errorFile"]="dakota.err";
    parameters["driverFile"]="fem_driver";
    parameters["modules"]="petsc";
    job["parameters"]=parameters;


    QDir theDirectory(directoryName);
    QString dirName = theDirectory.dirName();

  // QString userName=theInterface->getHomeDir();
  //  QString remoteDirectory = QString("agave://designsafe.storage.default/") + userName + QString("/") + dirName;
    QString remoteDirectory = theInterface->getHomeDirPath() + QString("/") + dirName;

     QJsonObject inputs;
     inputs["inputDirectory"]=remoteDirectory;
     job["inputs"]=inputs;

    // upload directory under user & submit job
    theInterface->uploadDirectory(directoryName, theInterface->getHomeDirPath());
    theInterface->startJob(job);

    // now remove the tmp directory
    theDirectory.removeRecursively();

    pushButton->setEnabled(true);
}


void RemoteJobCreatorWidget::setInputDirectory(const QString &name)
{
    directoryName = name;
    qDebug() << "DIR NAME: " << directoryName ;
}
=======
/* *****************************************************************************
Copyright (c) 2016-2017, The Regents of the University of California (Regents).
All rights reserved.

Redistribution and use in source and binary forms, with or without
modification, are permitted provided that the following conditions are met:

1. Redistributions of source code must retain the above copyright notice, this
   list of conditions and the following disclaimer.
2. Redistributions in binary form must reproduce the above copyright notice,
   this list of conditions and the following disclaimer in the documentation
   and/or other materials provided with the distribution.

THIS SOFTWARE IS PROVIDED BY THE COPYRIGHT HOLDERS AND CONTRIBUTORS "AS IS" AND
ANY EXPRESS OR IMPLIED WARRANTIES, INCLUDING, BUT NOT LIMITED TO, THE IMPLIED
WARRANTIES OF MERCHANTABILITY AND FITNESS FOR A PARTICULAR PURPOSE ARE
DISCLAIMED. IN NO EVENT SHALL THE COPYRIGHT OWNER OR CONTRIBUTORS BE LIABLE FOR
ANY DIRECT, INDIRECT, INCIDENTAL, SPECIAL, EXEMPLARY, OR CONSEQUENTIAL DAMAGES
(INCLUDING, BUT NOT LIMITED TO, PROCUREMENT OF SUBSTITUTE GOODS OR SERVICES;
 OF USE, DATA, OR PROFITS; OR BUSINESS INTERRUPTION) HOWEVER CAUSED AND
ON ANY THEORY OF LIABILITY, WHETHER IN CONTRACT, STRICT LIABILITY, OR TORT
(INCLUDING NEGLIGENCE OR OTHERWISE) ARISING IN ANY WAY OUT OF THE USE OF THIS
SOFTWARE, EVEN IF ADVISED OF THE POSSIBILITY OF SUCH DAMAGE.

The views and conclusions contained in the software and documentation are those
of the authors and should not be interpreted as representing official policies,
either expressed or implied, of the FreeBSD Project.

REGENTS SPECIFICALLY DISCLAIMS ANY WARRANTIES, INCLUDING, BUT NOT LIMITED TO,
THE IMPLIED WARRANTIES OF MERCHANTABILITY AND FITNESS FOR A PARTICULAR PURPOSE.
THE SOFTWARE AND ACCOMPANYING DOCUMENTATION, IF ANY, PROVIDED HEREUNDER IS
PROVIDED "AS IS". REGENTS HAS NO OBLIGATION TO PROVIDE MAINTENANCE, SUPPORT,
UPDATES, ENHANCEMENTS, OR MODIFICATIONS.

*************************************************************************** */


// Written: fmckenna

// Purpose: a widget for managing submiited jobs by uqFEM tool
//  - allow for refresh of status, deletion of submitted jobs, and download of results from finished job

#include "RemoteJobCreatorWidget.h"
#include <QHBoxLayout>
#include <QVBoxLayout>
#include <QGridLayout>
#include <QLabel>
#include <QLineEdit>
#include <QPushButton>
#include <QJsonObject>

#include <AgaveInterface.h>
#include <QDebug>
#include <QDir>


RemoteJobCreatorWidget::RemoteJobCreatorWidget(AgaveInterface *theInt, QWidget *parent)
    : QWidget(parent), theInterface(theInt)
{
    QGridLayout *layout = new QGridLayout();
    QLabel *nameLabel = new QLabel();
    nameLabel->setText(QString("job Name:"));
    layout->addWidget(nameLabel, 0,0);

    nameLineEdit = new QLineEdit();
    layout->addWidget(nameLineEdit,0,1);

    QLabel *numCPU_Label = new QLabel();
    numCPU_Label->setText(QString("num Nodes:"));
    layout->addWidget(numCPU_Label,1,0);

    numCPU_LineEdit = new QLineEdit();
    numCPU_LineEdit->setText("1");
    layout->addWidget(numCPU_LineEdit,1,1);

    QLabel *numProcessorsLabel = new QLabel();
    numProcessorsLabel->setText(QString("num Nodes:"));
    layout->addWidget(numProcessorsLabel,2,0);

    numProcessorsLineEdit = new QLineEdit();
    numProcessorsLineEdit->setText("32");
    layout->addWidget(numProcessorsLineEdit,2,1);

    QLabel *runtimeLabel = new QLabel();
    runtimeLabel->setText(QString("max Run Time:"));
    layout->addWidget(runtimeLabel,3,0);

    runtimeLineEdit = new QLineEdit();
    runtimeLineEdit->setText("00:10:00");
    layout->addWidget(runtimeLineEdit,3,1);

    QPushButton *pushButton = new QPushButton();
    pushButton->setText("Submit");
    layout->addWidget(pushButton,4,1);

    this->setLayout(layout);

    connect(pushButton,SIGNAL(clicked()), this, SLOT(pushButtonClicked()));
}


void
RemoteJobCreatorWidget::pushButtonClicked(void)
{
    this->hide();
    QJsonObject job;

    job["name"]=QString("uqFEM:") + nameLineEdit->text();
    job["nodeCount"]=numCPU_LineEdit->text();
    job["processorsPerNode"]=numProcessorsLineEdit->text();
    job["requestedTime"]=runtimeLineEdit->text();

    // defaults (possibly from a parameters file)
    job["appId"]="dakota-6.6.0";
    job["memoryPerNode"]= "1GB";
    job["archive"]="true";
    job["archiveSystem"]="designsafe.storage.default";

    QJsonObject parameters;
    parameters["inputFile"]="dakota.in";
    parameters["driverFile"]="fem_driver";
    parameters["modules"]="petsc";
    job["parameters"]=parameters;


    QDir theDirectory(directoryName);
    QString dirName = theDirectory.dirName();

  // QString userName=theInterface->getHomeDir();
  //  QString remoteDirectory = QString("agave://designsafe.storage.default/") + userName + QString("/") + dirName;
    QString remoteDirectory = theInterface->getHomeDirPath() + QString("/") + dirName;

     QJsonObject inputs;
     inputs["inputDirectory"]=remoteDirectory;
     job["inputs"]=inputs;

    // upload directory under user & submit job
    theInterface->uploadDirectory(directoryName, theInterface->getHomeDirPath());

    theInterface->startJob(job);

    // now remove the tmp directory
    theDirectory.removeRecursively();
}


void RemoteJobCreatorWidget::setInputDirectory(const QString &name)
{
    directoryName = name;
    qDebug() << "DIR NAME: " << directoryName ;
}
>>>>>>> b1a93b29
<|MERGE_RESOLUTION|>--- conflicted
+++ resolved
@@ -1,4 +1,3 @@
-<<<<<<< HEAD
 /* *****************************************************************************
 Copyright (c) 2016-2017, The Regents of the University of California (Regents).
 All rights reserved.
@@ -155,156 +154,3 @@
     directoryName = name;
     qDebug() << "DIR NAME: " << directoryName ;
 }
-=======
-/* *****************************************************************************
-Copyright (c) 2016-2017, The Regents of the University of California (Regents).
-All rights reserved.
-
-Redistribution and use in source and binary forms, with or without
-modification, are permitted provided that the following conditions are met:
-
-1. Redistributions of source code must retain the above copyright notice, this
-   list of conditions and the following disclaimer.
-2. Redistributions in binary form must reproduce the above copyright notice,
-   this list of conditions and the following disclaimer in the documentation
-   and/or other materials provided with the distribution.
-
-THIS SOFTWARE IS PROVIDED BY THE COPYRIGHT HOLDERS AND CONTRIBUTORS "AS IS" AND
-ANY EXPRESS OR IMPLIED WARRANTIES, INCLUDING, BUT NOT LIMITED TO, THE IMPLIED
-WARRANTIES OF MERCHANTABILITY AND FITNESS FOR A PARTICULAR PURPOSE ARE
-DISCLAIMED. IN NO EVENT SHALL THE COPYRIGHT OWNER OR CONTRIBUTORS BE LIABLE FOR
-ANY DIRECT, INDIRECT, INCIDENTAL, SPECIAL, EXEMPLARY, OR CONSEQUENTIAL DAMAGES
-(INCLUDING, BUT NOT LIMITED TO, PROCUREMENT OF SUBSTITUTE GOODS OR SERVICES;
- OF USE, DATA, OR PROFITS; OR BUSINESS INTERRUPTION) HOWEVER CAUSED AND
-ON ANY THEORY OF LIABILITY, WHETHER IN CONTRACT, STRICT LIABILITY, OR TORT
-(INCLUDING NEGLIGENCE OR OTHERWISE) ARISING IN ANY WAY OUT OF THE USE OF THIS
-SOFTWARE, EVEN IF ADVISED OF THE POSSIBILITY OF SUCH DAMAGE.
-
-The views and conclusions contained in the software and documentation are those
-of the authors and should not be interpreted as representing official policies,
-either expressed or implied, of the FreeBSD Project.
-
-REGENTS SPECIFICALLY DISCLAIMS ANY WARRANTIES, INCLUDING, BUT NOT LIMITED TO,
-THE IMPLIED WARRANTIES OF MERCHANTABILITY AND FITNESS FOR A PARTICULAR PURPOSE.
-THE SOFTWARE AND ACCOMPANYING DOCUMENTATION, IF ANY, PROVIDED HEREUNDER IS
-PROVIDED "AS IS". REGENTS HAS NO OBLIGATION TO PROVIDE MAINTENANCE, SUPPORT,
-UPDATES, ENHANCEMENTS, OR MODIFICATIONS.
-
-*************************************************************************** */
-
-
-// Written: fmckenna
-
-// Purpose: a widget for managing submiited jobs by uqFEM tool
-//  - allow for refresh of status, deletion of submitted jobs, and download of results from finished job
-
-#include "RemoteJobCreatorWidget.h"
-#include <QHBoxLayout>
-#include <QVBoxLayout>
-#include <QGridLayout>
-#include <QLabel>
-#include <QLineEdit>
-#include <QPushButton>
-#include <QJsonObject>
-
-#include <AgaveInterface.h>
-#include <QDebug>
-#include <QDir>
-
-
-RemoteJobCreatorWidget::RemoteJobCreatorWidget(AgaveInterface *theInt, QWidget *parent)
-    : QWidget(parent), theInterface(theInt)
-{
-    QGridLayout *layout = new QGridLayout();
-    QLabel *nameLabel = new QLabel();
-    nameLabel->setText(QString("job Name:"));
-    layout->addWidget(nameLabel, 0,0);
-
-    nameLineEdit = new QLineEdit();
-    layout->addWidget(nameLineEdit,0,1);
-
-    QLabel *numCPU_Label = new QLabel();
-    numCPU_Label->setText(QString("num Nodes:"));
-    layout->addWidget(numCPU_Label,1,0);
-
-    numCPU_LineEdit = new QLineEdit();
-    numCPU_LineEdit->setText("1");
-    layout->addWidget(numCPU_LineEdit,1,1);
-
-    QLabel *numProcessorsLabel = new QLabel();
-    numProcessorsLabel->setText(QString("num Nodes:"));
-    layout->addWidget(numProcessorsLabel,2,0);
-
-    numProcessorsLineEdit = new QLineEdit();
-    numProcessorsLineEdit->setText("32");
-    layout->addWidget(numProcessorsLineEdit,2,1);
-
-    QLabel *runtimeLabel = new QLabel();
-    runtimeLabel->setText(QString("max Run Time:"));
-    layout->addWidget(runtimeLabel,3,0);
-
-    runtimeLineEdit = new QLineEdit();
-    runtimeLineEdit->setText("00:10:00");
-    layout->addWidget(runtimeLineEdit,3,1);
-
-    QPushButton *pushButton = new QPushButton();
-    pushButton->setText("Submit");
-    layout->addWidget(pushButton,4,1);
-
-    this->setLayout(layout);
-
-    connect(pushButton,SIGNAL(clicked()), this, SLOT(pushButtonClicked()));
-}
-
-
-void
-RemoteJobCreatorWidget::pushButtonClicked(void)
-{
-    this->hide();
-    QJsonObject job;
-
-    job["name"]=QString("uqFEM:") + nameLineEdit->text();
-    job["nodeCount"]=numCPU_LineEdit->text();
-    job["processorsPerNode"]=numProcessorsLineEdit->text();
-    job["requestedTime"]=runtimeLineEdit->text();
-
-    // defaults (possibly from a parameters file)
-    job["appId"]="dakota-6.6.0";
-    job["memoryPerNode"]= "1GB";
-    job["archive"]="true";
-    job["archiveSystem"]="designsafe.storage.default";
-
-    QJsonObject parameters;
-    parameters["inputFile"]="dakota.in";
-    parameters["driverFile"]="fem_driver";
-    parameters["modules"]="petsc";
-    job["parameters"]=parameters;
-
-
-    QDir theDirectory(directoryName);
-    QString dirName = theDirectory.dirName();
-
-  // QString userName=theInterface->getHomeDir();
-  //  QString remoteDirectory = QString("agave://designsafe.storage.default/") + userName + QString("/") + dirName;
-    QString remoteDirectory = theInterface->getHomeDirPath() + QString("/") + dirName;
-
-     QJsonObject inputs;
-     inputs["inputDirectory"]=remoteDirectory;
-     job["inputs"]=inputs;
-
-    // upload directory under user & submit job
-    theInterface->uploadDirectory(directoryName, theInterface->getHomeDirPath());
-
-    theInterface->startJob(job);
-
-    // now remove the tmp directory
-    theDirectory.removeRecursively();
-}
-
-
-void RemoteJobCreatorWidget::setInputDirectory(const QString &name)
-{
-    directoryName = name;
-    qDebug() << "DIR NAME: " << directoryName ;
-}
->>>>>>> b1a93b29
