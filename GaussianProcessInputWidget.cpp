--- conflicted
+++ resolved
@@ -95,11 +95,7 @@
 
 int GaussianProcessInputWidget::getNumberTasks()
 {
-<<<<<<< HEAD
-    return 0;
-=======
     return numSamples->text().toInt();
->>>>>>> b61d9743
 }
 
 
