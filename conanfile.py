from conans import ConanFile

class quoFEM(ConanFile):
    settings = "os", "compiler", "build_type", "arch"
    version = "0.0.9"
    license = "BSD"
    author = "NHERI SimCenter"
    url = "https://github.com/NHERI-SimCenter/quoFEM"
    description = "NHERI SimCenter R2D Tool"
    settings = "os", "compiler", "build_type", "arch"
    generators = "qmake"
    requires = "jansson/2.13.1", \
               "zlib/1.2.11", \
<<<<<<< HEAD
               "libcurl/7.64.1@bincrafters/stable"
=======
               "libcurl/7.72.0"
>>>>>>> f0f030cf
    build_policy = "missing"

    def configure(self):
        if self.settings.os == "Windows":
            self.options["libcurl"].with_winssl = True
            self.options["libcurl"].with_openssl = False
            self.options["lapack"].visual_studio = True
            self.options["lapack"].shared = True

    def imports(self):
        if self.settings.os == "Windows":
            output = './%s' % self.settings.build_type
            self.copy("lib*.dll", dst=output, src="bin")
            self.copy("*", dst='{}/resources'.format(output), src="resources")<|MERGE_RESOLUTION|>--- conflicted
+++ resolved
@@ -11,11 +11,7 @@
     generators = "qmake"
     requires = "jansson/2.13.1", \
                "zlib/1.2.11", \
-<<<<<<< HEAD
-               "libcurl/7.64.1@bincrafters/stable"
-=======
                "libcurl/7.72.0"
->>>>>>> f0f030cf
     build_policy = "missing"
 
     def configure(self):
