import io
import json
import os
import sys
import stat
import shutil
import numpy as np
from pprint import pprint

inputArgs = sys.argv
#print inputArgs

path1 = inputArgs[1]
path2 = inputArgs[2]
exeDakota = inputArgs[3]

if (sys.platform == 'darwin'):
    OpenSeesPath = '/Users/fmckenna/bin/'
    FeapPath = '/Users/fmckenna/bin/'
    DakotaPath = '/Users/fmckenna/dakota-6.7.0/bin/'
    OpenSeesPath = ' ' 
    DakotaPath = ' '
    Perl = ' '
    fem_driver = 'fem_driver'
    numCPUs = 8

else:
    OpenSeesPath = 'C:\\Users\\nikhil\\Downloads\\OpenSees2.5.0-x64\\'
    DakotaPath = 'C:\\Users\\nikhil\\Desktop\\dakota-6.7-release-public-Windows.x86-UI\\bin\\'
    Perl = 'C:\\Perl64\\bin\perl '
    OpenSeesPath = ' '
    # DakotaPath = ' '
    Perl = 'perl '
    fem_driver = 'fem_driver.bat'
    numCPUs = 8

if exeDakota in ['runningRemote']:
    OpenSeesPath = '/home1/00477/tg457427/bin/'
    FeapPath = '/home1/00477/tg457427/bin/'
    fem_driver = 'fem_driver'
    DakotaPath = ' ' 
    Perl = ' '

print(OpenSeesPath)
print(DakotaPath)

os.chdir(path2)
cwd = os.getcwd()
#print cwd

#
# open file
#

with open('dakota.json') as data_file:    
    data = json.load(data_file)

uqData = data["uqMethod"];
femData = data["fem"];

#with open('data.txt', 'w') as outfile:  
#    json.dump(data, outfile)
#print data["method"]

# 
# parse the Random Variables
#
numUncertain = 0;
uncertainName = [];

numNormalUncertain = 0;
normalUncertainName=[];
normalUncertainMean =[];
normalUncertainStdDev =[];

numLognormalUncertain = 0;
lognormalUncertainName=[];
lognormalUncertainMean =[];
lognormalUncertainStdDev =[];

numUniformUncertain = 0;
uniformUncertainName=[];
uniformUncertainLower =[];
uniformUncertainUpper =[];

numContinuousDesign = 0;
continuousDesignName=[];
continuousDesignLower =[];
continuousDesignUpper =[];
continuousDesignInitialPoint =[];

numConstantState = 0;
constantStateName=[];
constantStateValue =[];

numWeibullUncertain = 0;
weibullUncertainName=[];
weibullUncertainAlphas =[];
weibullUncertainBetas =[];

numGammaUncertain = 0;
gammaUncertainName=[];
gammaUncertainAlphas =[];
gammaUncertainBetas =[];

numGumbellUncertain = 0;
gumbellUncertainName=[];
gumbellUncertainAlphas =[];
gumbellUncertainBetas =[];

numBetaUncertain = 0;
betaUncertainName=[];
betaUncertainLower =[];
betaUncertainHigher =[];
betaUncertainAlphas =[];

numUserDefUncertain = 0;

print("-----------------")
print(data)
print("-----------------")

for k in data["randomVariables"]:
    if (k["distribution"] == "Normal"):
        uncertainName.append(k["name"])
        numUncertain += 1
        normalUncertainName.append(k["name"])
        normalUncertainMean.append(k["mean"])
        normalUncertainStdDev.append(k["stdDev"])
        numNormalUncertain += 1
    elif (k["distribution"] == "Lognormal"):
        uncertainName.append(k["name"])
        numUncertain += 1
        lognormalUncertainName.append(k["name"])
        lognormalUncertainMean.append(k["mean"])
        lognormalUncertainStdDev.append(k["stdDev"])
        numLognormalUncertain += 1
    elif (k["distribution"] == "Constant"):
        uncertainName.append(k["name"])
        numUncertain += 1
        constantStateName.append(k["name"])
        constantStateValue.append(k["value"])
        numConstantState += 1
    elif (k["distribution"] == "Uniform"):
        uncertainName.append(k["name"])
        numUncertain += 1
        print("Hellooo,, Setting lower upper bounds...")
        uniformUncertainName.append(k["name"])
        uniformUncertainLower.append(k["lowerbound"])
        uniformUncertainUpper.append(k["upperbound"])
        numUniformUncertain += 1
    elif (k["distribution"] == "ContinuousDesign"):
        uncertainName.append(k["name"])
        numUncertain += 1
        continuousDesignName.append(k["name"])
        continuousDesignLower.append(k["lowerbound"])
        continuousDesignUpper.append(k["upperbound"])
        continuousDesignInitialPoint.append(k["initialpoint"])
        numContinuousDesign += 1
    elif (k["distribution"] == "Weibull"):
        uncertainName.append(k["name"])
        numUncertain += 1
        weibullUncertainName.append(k["name"])
        weibullUncertainAlphas.append(k["scaleparam"])
        weibullUncertainBetas.append(k["shapeparam"])
        numWeibullUncertain += 1
    elif (k["distribution"] == "Gamma"):
        uncertainName.append(k["name"])
        numUncertain += 1
        gammaUncertainName.append(k["name"])
        gammaUncertainAlphas.append(k["alphas"])
        gammaUncertainBetas.append(k["betas"])
        numGammaUncertain += 1
    elif (k["distribution"] == "Gumbell"):
        uncertainName.append(k["name"])
        numUncertain += 1
        gumbellUncertainName.append(k["name"])
        gumbellUncertainAlphas.append(k["alphas"])
        gumbellUncertainBetas.append(k["betas"])
        numGumbellUncertain += 1
    elif (k["distribution"] == "Beta"):
        uncertainName.append(k["name"])
        numUncertain += 1
        betaUncertainName.append(k["name"])
        betaUncertainLower.append(k["upperBounds"])
        betaUncertainUpper.append(k["lowerBounds"])
        betaUncertainAlphas.append(k["alphas"])
        betaUncertainBetas.append(k["betas"])
        numBetaUncertain += 1
    elif (k["distribution"]=="UserDef"):
        uncertainName.append(k["name"])
        numUncertain += 1
        numUserDefUncertain += 1
        normalUncertainName.append(k["name"])
        normalUncertainMean.append(0.0)
        normalUncertainStdDev.append(1.0)
        numNormalUncertain += 1

#
# Write the dakota input file: dakota.in 
#

f = open('../dakota.in', 'w')

#
# write out the env data
#

f.write("environment\n")
f.write("tabular_data\n")
f.write("tabular_data_file = \'dakotaTab.out\'\n\n")

#
# write out the methods data
#

f.write('method,\n')

uqData = data["uqMethod"];
type = uqData["uqType"];

numResponses=0;
responseDescriptors=[];

if (type == "Sampling"):
    samplingData = uqData["samplingMethodData"];
    numSamples = 0;
    seed = 0;    
    f.write('sampling\n');
    method = samplingData["method"];
    if (method == "Monte Carlo"):
        method = 'random'
    else:
        method = 'lhs'
    numSamples=samplingData["samples"];
    seed = samplingData["seed"];
    f.write('sample_type = ' '{}'.format(method))
    f.write('\n');
    f.write('samples = ' '{}'.format(numSamples))
    f.write('\n');
    f.write('seed = ' '{}'.format(seed))
    f.write('\n');
    if "sobelov_indices" in data:
        flag_sobelov=data["sobelov_indices"]
        if (flag_sobelov == 1):
            f.write("variance_based_decomp #interaction_order = 1")
    f.write('\n');

    edps = samplingData["edps"];
    for edp in edps:
        responseDescriptors.append(edp["name"]);
        numResponses += 1;


    f.write('\n\n')

elif (type == "Calibration"):
    calibrationData = uqData["calibrationMethodData"];
    maxIterations = 10;
    convergenceTol = 1.0e-4
    method = calibrationData["method"];
    if (method == "OPT++GaussNewton" or method == "NL2SOL" or method == "ConjugateGradient"):
        if(method == 'OPT++GaussNewton'):
            method = 'optpp_g_newton'
        elif(method == "NL2SOL"):
            method = 'nl2sol'
        elif(method == "ConjugateGradient"):
            method = 'conmin_frcg'
        f.write(method);
        f.write('\n');
        convergenceTol=calibrationData["convergenceTol"];
        maxIter = calibrationData["maxIterations"];
        f.write('convergence_tolerance = ' '{}'.format(convergenceTol))
        f.write('\n');
        f.write('max_iterations = ' '{}'.format(maxIter))

    if(method == "ColinyPattern"):
        print(uqData)
        f.write('coliny_pattern_search\n');
        f.write('max_iterations = '+str(uqData["calibrationMethodData"]["maxIterations"])+"\n")
        f.write('max_function_evaluations = '+str(uqData["calibrationMethodData"]["maxFunEvals"])+"\n")
        f.write('solution_target = '+str(uqData["calibrationMethodData"]["convergenceTol"])+"\n")
        f.write('initial_delta = '+str(uqData["calibrationMethodData"]["initialDelta"])+"\n")
        f.write('threshold_delta = '+str(uqData["calibrationMethodData"]["thresholdDelta"])+"\n")
        f.write('exploratory_moves '+str(uqData["calibrationMethodData"]["patternMove"])+"\n")
        f.write('contraction_factor = '+str(uqData["calibrationMethodData"]["contractionFactor"])+"\n")

    if(method== "Coliny_EA"):
        f.write('coliny_ea\n');
        f.write('max_iterations = '+str(uqData["calibrationMethodData"]["maxIterations"])+"\n")
        f.write('max_function_evaluations = '+str(uqData["calibrationMethodData"]["maxFunEvals"])+"\n")
        f.write('seed = '+str(uqData["calibrationMethodData"]["seed"])+"\n")
        f.write('population_size = '+str(uqData["calibrationMethodData"]["popSize"])+"\n")
        f.write('fitness_type '+str(uqData["calibrationMethodData"]["fitnessType"])+"\n")
        f.write('mutation_type '+str(uqData["calibrationMethodData"]["mutationType"])+"\n")
        f.write('mutation_rate '+str(uqData["calibrationMethodData"]["mutationRate"])+"\n")
        f.write('crossover_type '+str(uqData["calibrationMethodData"]["crossoverType"])+"\n")
        f.write('crossover_rate '+str(uqData["calibrationMethodData"]["crossoverRate"])+"\n")
        f.write('replacement_type '+str(uqData["calibrationMethodData"]["replacementType"])+" = "+str(uqData["calibrationMethodData"]["replacementValue"])+"\n")


    edps = calibrationData["edps"];
    for edp in edps:
        responseDescriptors.append(edp["name"]);
        numResponses += 1;


    f.write('\n\n')

elif (type == "Bayesian Calibration"):
    samplingData = uqData["bayesian_calibration_method_data"];
    chainSamples = 0;
    seed = 0;    

    method = samplingData["method"];
    if (method == "DREAM"):
        method = 'dream'
    chainSamples=samplingData["chain_samples"];
    seed = samplingData["seed"];

    f.write('bayes_calibration ' '{}'.format(method))
    f.write('\n');
    f.write('chain_samples = ' '{}'.format(chainSamples))
    f.write('\n');
    f.write('seed = ' '{}'.format(seed))

    edps = samplingData["edps"];
    for edp in edps:
        responseDescriptors.append(edp["name"]);
        numResponses += 1;


    f.write('\n\n')


#
# write out the variable data
#

f.write('variables,\n')

if (numNormalUncertain > 0):
    f.write('normal_uncertain = ' '{}'.format(numNormalUncertain))
    f.write('\n')
    f.write('means = ')
    for i in range(numNormalUncertain):
        f.write('{}'.format(normalUncertainMean[i]))
        f.write(' ')
    f.write('\n')

    f.write('std_deviations = ')
    for i in range(numNormalUncertain):
        f.write('{}'.format(normalUncertainStdDev[i]))
        f.write(' ')
    f.write('\n')
    
    f.write('descriptors = ')    
    for i in range(numNormalUncertain):
        f.write('\'')
        f.write(normalUncertainName[i])
        f.write('\' ')
    f.write('\n')

if (numLognormalUncertain > 0):
    f.write('lognormal_uncertain = ' '{}'.format(numLognormalUncertain))
    f.write('\n')
    f.write('means = ')
    for i in range(numLognormalUncertain):
        f.write('{}'.format(lognormalUncertainMean[i]))
        f.write(' ')
    f.write('\n')

    f.write('std_deviations = ')
    for i in range(numLognormalUncertain):
        f.write('{}'.format(lognormalUncertainStdDev[i]))
        f.write(' ')
    f.write('\n')
    
    f.write('descriptors = ')    
    for i in range(numLognormalUncertain):
        f.write('\'')
        f.write(lognormalUncertainName[i])
        f.write('\' ')
    f.write('\n')

if (numUniformUncertain > 0):
    f.write('uniform_uncertain = ' '{}'.format(numUniformUncertain))
    f.write('\n')
    f.write('lower_bounds = ')
    for i in range(numUniformUncertain):
        f.write('{}'.format(uniformUncertainLower[i]))
        f.write(' ')
    f.write('\n')

    f.write('upper_bounds = ')
    for i in range(numUniformUncertain):
        f.write('{}'.format(uniformUncertainUpper[i]))
        f.write(' ')
    f.write('\n')
    
    f.write('descriptors = ')    
    for i in range(numUniformUncertain):
        f.write('\'')
        f.write(uniformUncertainName[i])
        f.write('\' ')
    f.write('\n')


if (numContinuousDesign > 0):
    f.write('continuous_design = ' '{}'.format(numContinuousDesign))
    f.write('\n')

    f.write('initial_point = ')
    for i in range(numContinuousDesign):
        f.write('{}'.format(continuousDesignInitialPoint[i]))
        f.write(' ')
    f.write('\n')

    f.write('lower_bounds = ')
    for i in range(numContinuousDesign):
        f.write('{}'.format(continuousDesignLower[i]))
        f.write(' ')
    f.write('\n')

    f.write('upper_bounds = ')
    for i in range(numContinuousDesign):
        f.write('{}'.format(continuousDesignUpper[i]))
        f.write(' ')
    f.write('\n')
    
    f.write('descriptors = ')    
    for i in range(numContinuousDesign):
        f.write('\'')
        f.write(continuousDesignName[i])
        f.write('\' ')
    f.write('\n')


numCState = 0
if (numCState > 0):
    f.write('discrete_state_range = ' '{}'.format(numConstantState))
    f.write('\n')

    f.write('initial_state = ')
    for i in range(numConstantState):
        f.write('{}'.format(constantStateValue[i]))
        f.write(' ')
    f.write('\n')

    f.write('descriptors = ')    
    for i in range(numConstantState):
        f.write('\'')
        f.write(constantStateName[i])
        f.write('\' ')
    f.write('\n')

if (numConstantState > 0):
    f.write('discrete_design_set\nreal = ' '{}'.format(numConstantState))
    f.write('\n')

    f.write('num_set_values = ')
    for i in range(numConstantState):
        f.write('{}'.format(1))
        f.write(' ')
    f.write('\n')

    f.write('set_values = ')
    for i in range(numConstantState):
        f.write('{}'.format(constantStateValue[i]))
        f.write(' ')
    f.write('\n')

    f.write('descriptors = ')    
    for i in range(numConstantState):
        f.write('\'')
        f.write(constantStateName[i])
        f.write('\' ')
    f.write('\n')

if (numBetaUncertain > 0):
    f.write('beta_uncertain = ' '{}'.format(numBetaUncertain))
    f.write('\n')
    f.write('alphas = ')
    for i in range(numBetaUncertain):
        f.write('{}'.format(betaUncertainAlphas[i]))
        f.write(' ')
    f.write('\n')

    f.write('betas = ')
    for i in range(numBetaUncertain):
        f.write('{}'.format(betaUncertainBetas[i]))
        f.write(' ')
    f.write('\n')

    f.write('lower_bounds = ')
    for i in range(numBetaUncertain):
        f.write('{}'.format(betaUncertainLower[i]))
        f.write(' ')
    f.write('\n')

    f.write('upper_bounds = ')
    for i in range(numBetaUncertain):
        f.write('{}'.format(betaUncertainHigher[i]))
        f.write(' ')
    f.write('\n')
    
    f.write('descriptors = ')    
    for i in range(numBetaUncertain):
        f.write('\'')
        f.write(betaUncertainName[i])
        f.write('\' ')
    f.write('\n')

if (numGammaUncertain > 0):
    f.write('gamma_uncertain = ' '{}'.format(numGammaUncertain))
    f.write('\n')
    f.write('alphas = ')
    for i in range(numGammaUncertain):
        f.write('{}'.format(gammaUncertainAlphas[i]))
        f.write(' ')
    f.write('\n')

    f.write('betas = ')
    for i in range(numGammaUncertain):
        f.write('{}'.format(gammaUncertainBetas[i]))
        f.write(' ')
    f.write('\n')
    
    f.write('descriptors = ')    
    for i in range(numGammaUncertain):
        f.write('\'')
        f.write(gammaUncertainName[i])
        f.write('\' ')
    f.write('\n')

if (numGumbellUncertain > 0):
    f.write('gamma_uncertain = ' '{}'.format(numGumbellUncertain))
    f.write('\n')
    f.write('alphas = ')
    for i in range(numGumbellUncertain):
        f.write('{}'.format(gumbellUncertainAlphas[i]))
        f.write(' ')
    f.write('\n')

    f.write('betas = ')
    for i in range(numGumbellUncertain):
        f.write('{}'.format(gumbellUncertainBetas[i]))
        f.write(' ')
    f.write('\n')
    
    f.write('descriptors = ')    
    for i in range(numGumbellUncertain):
        f.write('\'')
        f.write(gumbellUncertainName[i])
        f.write('\' ')
    f.write('\n')

if (numWeibullUncertain > 0):
    f.write('weibull_uncertain = ' '{}'.format(numWeibullUncertain))
    f.write('\n')
    f.write('alphas = ')
    for i in range(numWeibullUncertain):
        f.write('{}'.format(weibullUncertainAlphas[i]))
        f.write(' ')
    f.write('\n')

    f.write('betas = ')
    for i in range(numWeibullUncertain):
        f.write('{}'.format(weibullUncertainBetas[i]))
        f.write(' ')
    f.write('\n')
    
    f.write('descriptors = ')    
    for i in range(numWeibullUncertain):
        f.write('\'')
        f.write(weibullUncertainName[i])
        f.write('\' ')
    f.write('\n')

f.write('\n\n')

if (type == "Sampling"):
    print("\n Sampling method found, now procceeding\n")

    if "uncertain_correlation_matrix" in data:
        #print("\n\n\n\n I am inside the uncertain correlation name found \n\n\n\n\n")
        #print("")
        #print(data["uncertain_correlation_matrix"])
        #print("The value of rows and colums is............................................................. ")
        correlationMatrix=np.reshape(data["uncertain_correlation_matrix"],(numUncertain,numUncertain));

        f.write("uncertain_correlation_matrix = ")

        rows,cols = correlationMatrix.shape
        print(correlationMatrix)

        for i in range(0, rows):    
            if(i==0):
                row_string = ""
            else:
                row_string = "                               "
            for j in range(0, cols):
                row_string = row_string + "{0:.5f}".format(correlationMatrix[i,j]) + " "
            row_string = row_string + "\n"
            # print(row_string)
            f.write(row_string)
    
f.write('\n\n')

#
# write out the interface data
#


femProgram = femData["program"];

if (femProgram == "OpenSees" or femProgram == "OpenSees-2" or femProgram == "FEAPpv"):
    f.write('interface,\n')
    #f.write('system # asynch evaluation_concurrency = 8')
    #f.write('fork asynchronous evaluation_concurrency = ' '{}'.format(numCPUs))
    if exeDakota in ['runningLocal']:
<<<<<<< HEAD
        f.write("fork asynchronous evaluation_concurrency = %d" % numCPUs)
=======
        f.write('system # asynch evaluation_concurrency = 8')
>>>>>>> f0ecbf02
    else:
        f.write('fork asynchronous')
    f.write('\nanalysis_driver = \'fem_driver\' \n')
    f.write('parameters_file = \'params.in\' \n')
    f.write('results_file = \'results.out\' \n')
    f.write('work_directory directory_tag \n')
    f.write('copy_files = \'templatedir/*\' \n')
# if you uncomment below then you will have all the work directories    
    f.write('named \'workdir\' file_save  directory_save \n')
# if you uncomment below then temprorary files corresponding to different params.in won't saved. 
# f.write('named \'workdir\' \n')
    f.write('aprepro \n')
    f.write('\n')
    
# write out the responses
# print(numResponses)

check_sampling_for_fem_driver=False

if (type == "Sampling"):

    check_sampling_for_fem_driver=True
    f.write('responses, \n')
    f.write('response_functions = ' '{}'.format(numResponses))
    f.write('\n')
    f.write('response_descriptors = ')    
    for i in range(numResponses):
        f.write('\'')
        f.write(responseDescriptors[i])
        f.write('\' ')
        f.write('\n')
    f.write('no_gradients\n')
    f.write('no_hessians\n\n')
# here we modify this so that conjugate gradient, PatternColiny, and ant colony EA can work
elif (type == "Calibration"):
    f.write('responses, \n')
    f.write('calibration_terms = ' '{}'.format(numResponses))
    f.write('\n')
    f.write('response_descriptors = ')    
    for i in range(numResponses):
        f.write('\'')
        f.write(responseDescriptors[i])
        f.write('\' ')
        f.write('\n')

    method = calibrationData["method"];
    if (method == "OPT++GaussNewton" or method == "NL2SOL" or method == "ConjugateGradient" or method == "Coliny_EA" or method == "ColinyPattern"):
        f.write('numerical_gradients\n')
        f.write('no_hessians\n\n')

    elif(method=="ConjugateGradient"):
        f.write('numerical_gradients\n')
        f.write('method_source dakota\n')
        f.write('interval_type forward\n')    
        f.write('fd_step_size = 1.e-5\n')
        f.write('no_hessians')

elif (type == "Bayesian Calibration"):
    f.write('responses, \n')
    f.write('calibration_terms = ' '{}'.format(numResponses))
    f.write('\n')
    f.write('response_descriptors = ')    
    for i in range(numResponses):
        f.write('\'')
        f.write(responseDescriptors[i])
        f.write('\' ')
        f.write('\n')
    f.write('numerical_gradients\n')
    f.write('no_hessians\n\n')

f.close()  # you can omit in most cases as the destructor will call it


#print('params.in')

#
# if OpenSees, Write the OpenSees file for dprepo
#

femInputFile = "";
femPostprocessFile = "";

# Frank check if we need to do something about fem_driver.bat under OpenSees-SingleScript
# added by padhye 7/25/2018

if (femProgram == "OpenSees-SingleScript"):

    inputFile = femData["mainInput"];    

    os.chdir(path1)

    f = open(fem_driver, 'w')
    if(check_sampling_for_fem_driver==True and numUserDefUncertain>0):
        f.write("python UserDefinedTransformation.py \n")
    f.write(Perl)
    f.write(DakotaPath)
    f.write('dprepro params.in ')
    f.write(inputFile)
    f.write(' SimCenterInput.tcl\n')
    f.write(OpenSeesPath)
    f.write('OpenSees SimCenterInput.tcl >> ops.out\n')
    f.close()

# adding our own script to handle user defined prob functions for OpenSees Sampling  

if (femProgram == "OpenSees"):

    inputFile = femData["mainInput"];    
    postprocessScript = femData["mainPostprocessScript"];    

    f = open('SimCenterParams.template', 'w')
    for i in range(numUncertain):
        f.write('set ')
        f.write(uncertainName[i])
        f.write(' {')
        f.write(uncertainName[i])
        f.write('}\n')
    f.close()

    f = open('SimCenterInput.ops', 'w')
    f.write('source SimCenterParamIN.ops \n')
    f.write('source ')
    f.write(inputFile)
    f.write(' \n')
    f.close()

    f = open(fem_driver, 'w')
    if(check_sampling_for_fem_driver==True):
        f.write("python UserDefinedTransformation.py\n")
    f.write(Perl)
    f.write(DakotaPath)
    f.write('dprepro params.in SimCenterParams.template SimCenterParamIN.ops\n')
    f.write(OpenSeesPath)
    f.write('OpenSees SimCenterInput.ops >> ops.out\n')
    #    f.write('dprepro params.in %s SimCenterInput.tcl\n' %inputFile)
    #    f.write(OpenSeesPath)
    #    f.write('OpenSees SimCenterInput.tcl >> ops.out\n')
    f.write('python ')
    f.write(postprocessScript)
    for i in range(numResponses):
        f.write(' ')
        f.write(responseDescriptors[i])    
    f.write('\n')
    f.close()
    
    os.chdir(path1)
    f = open(fem_driver, 'w')
<<<<<<< HEAD

=======
>>>>>>> f0ecbf02
    if(check_sampling_for_fem_driver==True):
        f.write("python UserDefinedTransformation.py\n")
    f.write(Perl)
    f.write(DakotaPath)
    f.write('dprepro params.in SimCenterParams.template SimCenterParamIN.ops\n')
    f.write(OpenSeesPath)
    f.write('OpenSees SimCenterInput.ops >> ops.out\n')
    #    f.write('dprepro params.in %s SimCenterInput.tcl\n' %inputFile)
    #    f.write(OpenSeesPath)
    #    f.write('OpenSees SimCenterInput.tcl >> ops.out\n')
    f.write('python ')
    f.write(postprocessScript)
    for i in range(numResponses):
<<<<<<< HEAD
        f.write("%s " %responseDescriptors[i])    
=======
        f.write(' ')
        f.write(responseDescriptors[i])    
    f.write('\n')
>>>>>>> f0ecbf02
    f.close()

if (femProgram == "FEAPpv"):

    inputFile = femData["mainInput"];    
    postprocessScript = femData["mainPostprocessScript"];
    
<<<<<<< HEAD
    if (sys.version_info > (3, 0)):
        f = open('feapname', 'w')
        if(check_sampling_for_fem_driver==True):
            f.write("python UserDefinedTransformation.py\n")        
        f.write('SimCenterIn.txt   \n')
        f.write('SimCenterOut.txt   \n')
        f.write('SimCenterR.txt   \n')
        f.write('SimCenterR.txt   \n')
        f.write('NONE   \n')
        f.write('\n')
        f.close()
        
        os.chdir(path1)
        f = open(fem_driver, 'w', newline='\n')
        f.write(DakotaR)
        f.write(' params.in ')
        f.write(inputFile)
        f.write(' SimCenterIn.txt --output-format=\'\%10.5f\'\n')
        f.write('echo y|')
        f.write(Feap)
        f.write(' \n')
        f.write('python ')
        f.write("%s " % postprocessScript)
        for i in range(numResponses):
            f.write("%s " %responseDescriptors[i])                                   
        f.write('\n')
        f.close()
        
    else:     
        f = io.open('feapname', 'w', newline='\n')
        f.write(unicode('SimCenterIn.txt   \n'))
        f.write(unicode('SimCenterOut.txt   \n'))
        f.write(unicode('SimCenterR.txt   \n'))
        f.write(unicode('SimCenterR.txt   \n'))
        f.write(unicode('NONE   \n'))
        f.write(unicode('\n'))
        f.close()
        
        os.chdir(path1)
        f = io.open(fem_driver, 'w', newline='\n')
        if(check_sampling_for_fem_driver==True):
            f.write("python UserDefinedTransformation.py\n")
        f.write(unicode(DakotaR))
        f.write(unicode(' params.in '))
        f.write(unicode(inputFile))
        f.write(unicode(' SimCenterIn.txt --output-format=\'\%10.5f\'\n'))
        f.write(unicode('echo y|'))
        f.write(unicode(Feap))
        f.write(unicode(' \n'))
        f.write(unicode('python '))
        f.write(unicode(postprocessScript))
        for i in range(numResponses):
            f.write(unicode(' '))
            f.write(unicode(responseDescriptors[i]))
                                       
        f.write(unicode('\n'))
        f.close()
=======
    os.chdir(path1)
    f = open(fem_driver, 'w')
    if(check_sampling_for_fem_driver==True):
        f.write("python UserDefinedTransformation.py\n")
    f.write(Perl)
    f.write(DakotaPath)
    f.write('dprepro params.in ')
    f.write(inputFile)
    f.write(' SimCenterIn.txt --output-format=\'\%10.5f\'\n')
    f.write('echo y|')
    f.write(FeapPath)
    f.write('feappv\n')
    f.write('python ')
    f.write(postprocessScript)
    for i in range(numResponses):
        f.write(' ')
        f.write(responseDescriptors[i])    
                                   
    f.write('\n')
    f.close()
>>>>>>> f0ecbf02

os.chmod(fem_driver, stat.S_IXUSR | stat.S_IRUSR | stat.S_IXOTH)

command = DakotaPath + 'dakota -input dakota.in -output dakota.out -error dakota.err'
print(command)
#os.popen("/Users/fmckenna/dakota-6.7.0/bin/dakota -input dakota.in -output dakota.out -error dakota.err").read()

if exeDakota in ['runningLocal']:
    os.popen(command).read()



<|MERGE_RESOLUTION|>--- conflicted
+++ resolved
@@ -1,4 +1,3 @@
-import io
 import json
 import os
 import sys
@@ -619,13 +618,9 @@
     #f.write('system # asynch evaluation_concurrency = 8')
     #f.write('fork asynchronous evaluation_concurrency = ' '{}'.format(numCPUs))
     if exeDakota in ['runningLocal']:
-<<<<<<< HEAD
-        f.write("fork asynchronous evaluation_concurrency = %d" % numCPUs)
-=======
         f.write('system # asynch evaluation_concurrency = 8')
->>>>>>> f0ecbf02
     else:
-        f.write('fork asynchronous')
+        f.write('fork \n asynchronous')
     f.write('\nanalysis_driver = \'fem_driver\' \n')
     f.write('parameters_file = \'params.in\' \n')
     f.write('results_file = \'results.out\' \n')
@@ -771,10 +766,6 @@
     
     os.chdir(path1)
     f = open(fem_driver, 'w')
-<<<<<<< HEAD
-
-=======
->>>>>>> f0ecbf02
     if(check_sampling_for_fem_driver==True):
         f.write("python UserDefinedTransformation.py\n")
     f.write(Perl)
@@ -788,79 +779,25 @@
     f.write('python ')
     f.write(postprocessScript)
     for i in range(numResponses):
-<<<<<<< HEAD
-        f.write("%s " %responseDescriptors[i])    
-=======
         f.write(' ')
         f.write(responseDescriptors[i])    
     f.write('\n')
->>>>>>> f0ecbf02
     f.close()
 
 if (femProgram == "FEAPpv"):
 
     inputFile = femData["mainInput"];    
-    postprocessScript = femData["mainPostprocessScript"];
-    
-<<<<<<< HEAD
-    if (sys.version_info > (3, 0)):
-        f = open('feapname', 'w')
-        if(check_sampling_for_fem_driver==True):
-            f.write("python UserDefinedTransformation.py\n")        
-        f.write('SimCenterIn.txt   \n')
-        f.write('SimCenterOut.txt   \n')
-        f.write('SimCenterR.txt   \n')
-        f.write('SimCenterR.txt   \n')
-        f.write('NONE   \n')
-        f.write('\n')
-        f.close()
-        
-        os.chdir(path1)
-        f = open(fem_driver, 'w', newline='\n')
-        f.write(DakotaR)
-        f.write(' params.in ')
-        f.write(inputFile)
-        f.write(' SimCenterIn.txt --output-format=\'\%10.5f\'\n')
-        f.write('echo y|')
-        f.write(Feap)
-        f.write(' \n')
-        f.write('python ')
-        f.write("%s " % postprocessScript)
-        for i in range(numResponses):
-            f.write("%s " %responseDescriptors[i])                                   
-        f.write('\n')
-        f.close()
-        
-    else:     
-        f = io.open('feapname', 'w', newline='\n')
-        f.write(unicode('SimCenterIn.txt   \n'))
-        f.write(unicode('SimCenterOut.txt   \n'))
-        f.write(unicode('SimCenterR.txt   \n'))
-        f.write(unicode('SimCenterR.txt   \n'))
-        f.write(unicode('NONE   \n'))
-        f.write(unicode('\n'))
-        f.close()
-        
-        os.chdir(path1)
-        f = io.open(fem_driver, 'w', newline='\n')
-        if(check_sampling_for_fem_driver==True):
-            f.write("python UserDefinedTransformation.py\n")
-        f.write(unicode(DakotaR))
-        f.write(unicode(' params.in '))
-        f.write(unicode(inputFile))
-        f.write(unicode(' SimCenterIn.txt --output-format=\'\%10.5f\'\n'))
-        f.write(unicode('echo y|'))
-        f.write(unicode(Feap))
-        f.write(unicode(' \n'))
-        f.write(unicode('python '))
-        f.write(unicode(postprocessScript))
-        for i in range(numResponses):
-            f.write(unicode(' '))
-            f.write(unicode(responseDescriptors[i]))
-                                       
-        f.write(unicode('\n'))
-        f.close()
-=======
+    postprocessScript = femData["mainPostprocessScript"];    
+
+    f = open('feapname', 'w')
+    f.write('SimCenterIn.txt   \n')
+    f.write('SimCenterOut.txt   \n')
+    f.write('SimCenterR.txt   \n')
+    f.write('SimCenterR.txt   \n')
+    f.write('NONE   \n')
+    f.write('\n')
+    f.close()
+    
     os.chdir(path1)
     f = open(fem_driver, 'w')
     if(check_sampling_for_fem_driver==True):
@@ -881,7 +818,6 @@
                                    
     f.write('\n')
     f.close()
->>>>>>> f0ecbf02
 
 os.chmod(fem_driver, stat.S_IXUSR | stat.S_IRUSR | stat.S_IXOTH)
 
