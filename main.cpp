/* *****************************************************************************
Copyright (c) 2016-2017, The Regents of the University of California (Regents).
All rights reserved.

Redistribution and use in source and binary forms, with or without 
modification, are permitted provided that the following conditions are met:

1. Redistributions of source code must retain the above copyright notice, this
   list of conditions and the following disclaimer.
2. Redistributions in binary form must reproduce the above copyright notice,
   this list of conditions and the following disclaimer in the documentation
   and/or other materials provided with the distribution.

THIS SOFTWARE IS PROVIDED BY THE COPYRIGHT HOLDERS AND CONTRIBUTORS "AS IS" AND
ANY EXPRESS OR IMPLIED WARRANTIES, INCLUDING, BUT NOT LIMITED TO, THE IMPLIED
WARRANTIES OF MERCHANTABILITY AND FITNESS FOR A PARTICULAR PURPOSE ARE
DISCLAIMED. IN NO EVENT SHALL THE COPYRIGHT OWNER OR CONTRIBUTORS BE LIABLE FOR
ANY DIRECT, INDIRECT, INCIDENTAL, SPECIAL, EXEMPLARY, OR CONSEQUENTIAL DAMAGES
(INCLUDING, BUT NOT LIMITED TO, PROCUREMENT OF SUBSTITUTE GOODS OR SERVICES;
 OF USE, DATA, OR PROFITS; OR BUSINESS INTERRUPTION) HOWEVER CAUSED AND
ON ANY THEORY OF LIABILITY, WHETHER IN CONTRACT, STRICT LIABILITY, OR TORT
(INCLUDING NEGLIGENCE OR OTHERWISE) ARISING IN ANY WAY OUT OF THE USE OF THIS
SOFTWARE, EVEN IF ADVISED OF THE POSSIBILITY OF SUCH DAMAGE.

The views and conclusions contained in the software and documentation are those
of the authors and should not be interpreted as representing official policies,
either expressed or implied, of the FreeBSD Project.

REGENTS SPECIFICALLY DISCLAIMS ANY WARRANTIES, INCLUDING, BUT NOT LIMITED TO, 
THE IMPLIED WARRANTIES OF MERCHANTABILITY AND FITNESS FOR A PARTICULAR PURPOSE.
THE SOFTWARE AND ACCOMPANYING DOCUMENTATION, IF ANY, PROVIDED HEREUNDER IS 
PROVIDED "AS IS". REGENTS HAS NO OBLIGATION TO PROVIDE MAINTENANCE, SUPPORT, 
UPDATES, ENHANCEMENTS, OR MODIFICATIONS.

*************************************************************************** */

// Written: fmckenna

#include <QApplication>
#include <QFile>
#include <QTime>
#include <QThread>
#include <QTextStream>
#include <QDir>
#include <QStandardPaths>
#include <QStatusBar>

#include <MainWindowWorkflowApp.h>
#include <WorkflowApp_quoFEM.h>
#include <GoogleAnalytics.h>
#include <AgaveCurl.h>

 // customMessgaeOutput code from web:
 // https://stackoverflow.com/questions/4954140/how-to-redirect-qdebug-qwarning-qcritical-etc-output

static QString logFilePath;
static bool logToFile = false;


void customMessageOutput(QtMsgType type, const QMessageLogContext &context, const QString &msg)
{
    QHash<QtMsgType, QString> msgLevelHash({{QtDebugMsg, "Debug"}, {QtInfoMsg, "Info"}, {QtWarningMsg, "Warning"}, {QtCriticalMsg, "Critical"}, {QtFatalMsg, "Fatal"}});
    QByteArray localMsg = msg.toLocal8Bit();
    QTime time = QTime::currentTime();
    QString formattedTime = time.toString("hh:mm:ss.zzz");
    QByteArray formattedTimeMsg = formattedTime.toLocal8Bit();
    QString logLevelName = msgLevelHash[type];
    QByteArray logLevelMsg = logLevelName.toLocal8Bit();

    if (logToFile) {
        QString txt = QString("%1 %2: %3 (%4)").arg(formattedTime, logLevelName, msg,  context.file);
        QFile outFile(logFilePath);
        outFile.open(QIODevice::WriteOnly | QIODevice::Append);
        QTextStream ts(&outFile);
        ts << txt << "\n";
        outFile.close();
    } else {
        fprintf(stderr, "%s %s: %s (%s:%u, %s)\n", formattedTimeMsg.constData(), logLevelMsg.constData(), localMsg.constData(), context.file, context.line, context.function);
        fflush(stderr);
    }

    if (type == QtFatalMsg)
        abort();
}


int main(int argc, char *argv[])
{

#ifdef Q_OS_WIN
    QApplication::setAttribute(Qt::AA_UseOpenGLES);
#else
    QApplication::setAttribute(Qt::AA_UseDesktopOpenGL);
#endif
    
    //Setting Core Application Name, Organization, Version and Google Analytics Tracking Id
    QCoreApplication::setApplicationName("quoFEM");
    QCoreApplication::setOrganizationName("SimCenter");
    QCoreApplication::setApplicationVersion("2.4.0");
    // GoogleAnalytics::SetTrackingId("UA-121636495-1");
    GoogleAnalytics::StartSession();
    GoogleAnalytics::ReportStart();

    //
    // set up logging of output messages for user debugging
    //


    logFilePath = QStandardPaths::writableLocation(QStandardPaths::DocumentsLocation)
            + QDir::separator() + QCoreApplication::applicationName()
            + QDir::separator() + QString("debug.log");


    // remove old log file
    QFile debugFile(logFilePath);
    debugFile.remove();

    QByteArray envVar = qgetenv("QTDIR");       //  check if the app is run in Qt Creator

    if (envVar.isEmpty())
        logToFile = true;

    qInstallMessageHandler(customMessageOutput);

    qDebug() << "LogFILE: " << logFilePath;

  //
  // windows scaling - Qt HighDPI scaling is problematic (llok at QtCreator on high res laptop
  //    - this constitutes my best effort to make it look better on window laptop

  QGuiApplication::setAttribute(Qt::AA_EnableHighDpiScaling);

  //
  // start Qt mainwindow per normal
  //

  QApplication app(argc, argv);

    //
    // create a remote interface
    //

    QString tenant("designsafe");
    QString storage("agave://designsafe.storage.default/");
    QString dirName("quoFEM");

    AgaveCurl *theRemoteService = new AgaveCurl(tenant, storage, &dirName);


    //
    // create the main window
    //

    WorkflowAppWidget *theInputApp = new WorkflowApp_quoFEM(theRemoteService);
<<<<<<< HEAD
    MainWindowWorkflowApp w(QString("quoFEM: Quantified Uncertainty with Optimization for the Finite Element Method"), theInputApp, theRemoteService);
    
    QString aboutTitle = "About the SimCenter quoFEM Application"; // this is the title displayed in the on About dialog
    QString aboutSource = ":/resources/docs/textAboutEEUQ.html";  // this is an HTML file stored under resources
=======
    MainWindowWorkflowApp w(QString("quoFEM: Quantified Undertainty with OOptimization"), theInputApp, theRemoteService);
    
    QString aboutTitle = "About the SimCenter quoFEM Application"; // this is the title displayed in the on About dialog
    QString aboutSource = ":/resources/docs/quoFEM.html";  // this is an HTML file stored under resources
>>>>>>> 02292c85
    w.setAbout(aboutTitle, aboutSource);

    QString version("Version 3.0.0");
    w.setVersion(version);

    QString citeText = QString("1) Frank McKenna, Adam Zsarnoczay, Michael Gardner, Wael Elhaddad, Sang-ri Yi, & Aakash Bangalore Satish. (2021). NHERI-SimCenter/quoFEM: Version 2.4.0 (v2.4.0). Zenodo. https://doi.org/10.5281/zenodo.5558000 \n\n2) Gregory G. Deierlein, Frank McKenna, Adam Zsarnóczay, Tracy Kijewski-Correa, Ahsan Kareem, Wael Elhaddad, Laura Lowes, Matt J. Schoettler, and Sanjay Govindjee (2020) A Cloud-Enabled Application Framework for Simulating Regional-Scale Impacts of Natural Hazards on the Built Environment. Frontiers in the Built Environment. 6:558706. doi: 10.3389/fbuil.2020.558706");
  
    w.setCite(citeText);

    QString manualURL("https://nheri-simcenter.github.io/quoFEM-Documentation/");
    w.setDocumentationURL(manualURL);

    QString messageBoardURL("https://simcenter-messageboard.designsafe-ci.org/smf/index.php?board=4.0");
    w.setFeedbackURL(messageBoardURL);

    //
    // move remote interface to a thread
    //

    QThread *thread = new QThread();
    theRemoteService->moveToThread(thread);

    QWidget::connect(thread, SIGNAL(finished()), theRemoteService, SLOT(deleteLater()));
    QWidget::connect(thread, SIGNAL(finished()), thread, SLOT(deleteLater()));

    thread->start();

    //
    // show the main window, set styles & start the event loop
    //

    w.show();
    w.statusBar()->showMessage("Ready", 5000);
    
  // load style sheet

#ifdef Q_OS_WIN
    QFile file(":/styleCommon/stylesheetWIN.qss");
#endif

#ifdef Q_OS_MACOS
    QFile file(":/styleCommon/stylesheetMAC.qss");
#endif

#ifdef Q_OS_LINUX
    QFile file(":/styleCommon/stylesheetMAC.qss");
#endif

  if(file.open(QFile::ReadOnly)) {
      app.setStyleSheet(file.readAll());
      file.close();
  } else {
      qDebug() << "could not open stylesheet";
  }

  //
  // exe application event-loop
  //

  int res = app.exec();
  GoogleAnalytics::EndSession();
  return res;
}<|MERGE_RESOLUTION|>--- conflicted
+++ resolved
@@ -152,17 +152,12 @@
     //
 
     WorkflowAppWidget *theInputApp = new WorkflowApp_quoFEM(theRemoteService);
-<<<<<<< HEAD
+    
     MainWindowWorkflowApp w(QString("quoFEM: Quantified Uncertainty with Optimization for the Finite Element Method"), theInputApp, theRemoteService);
-    
-    QString aboutTitle = "About the SimCenter quoFEM Application"; // this is the title displayed in the on About dialog
-    QString aboutSource = ":/resources/docs/textAboutEEUQ.html";  // this is an HTML file stored under resources
-=======
-    MainWindowWorkflowApp w(QString("quoFEM: Quantified Undertainty with OOptimization"), theInputApp, theRemoteService);
     
     QString aboutTitle = "About the SimCenter quoFEM Application"; // this is the title displayed in the on About dialog
     QString aboutSource = ":/resources/docs/quoFEM.html";  // this is an HTML file stored under resources
->>>>>>> 02292c85
+
     w.setAbout(aboutTitle, aboutSource);
 
     QString version("Version 3.0.0");
