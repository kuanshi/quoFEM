--- conflicted
+++ resolved
@@ -67,11 +67,7 @@
         QFile outFile(logFilePath);
         outFile.open(QIODevice::WriteOnly | QIODevice::Append);
         QTextStream ts(&outFile);
-<<<<<<< HEAD
-        ts << txt << endl;
-=======
         ts << txt << "\n";
->>>>>>> dacb4f16
         outFile.close();
     } else {
         fprintf(stderr, "%s %s: %s (%s:%u, %s)\n", formattedTimeMsg.constData(), logLevelMsg.constData(), localMsg.constData(), context.file, context.line, context.function);
