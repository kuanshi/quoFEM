--- conflicted
+++ resolved
@@ -194,57 +194,6 @@
     // check it actually ran with no errors
     //
 
-
-<<<<<<< HEAD
-//    QFileInfo fileTabInfo(filenameTab);
-//    QString filenameErrorString = fileTabInfo.absolutePath() + QDir::separator() + QString("dakota.err");
-
-//    QFileInfo filenameErrorInfo(filenameErrorString);
-//    if (!filenameErrorInfo.exists()) {
-//        errorMessage("No dakota.err file - dakota did not run - problem with dakota setup or the applicatins failed with inputs provied");
-//        return 0;
-//    }
-//    QFile fileError(filenameErrorString);
-//    QString line("");
-//    if (fileError.open(QIODevice::ReadOnly)) {
-//       QTextStream in(&fileError);
-//       while (!in.atEnd()) {
-//          line = in.readLine();
-//       }
-//       fileError.close();
-//    }
-
-//    if (line.length() != 0) {
-//        qDebug() << line.length() << " " << line;
-//        errorMessage(QString(QString("Error Running Dakota: ") + line));
-//        return 0;
-//    }
-=======
-    //    QFileInfo fileTabInfo(filenameTab);
-    //    QString filenameErrorString = fileTabInfo.absolutePath() + QDir::separator() + QString("dakota.err");
-
-    //    QFileInfo filenameErrorInfo(filenameErrorString);
-    //    if (!filenameErrorInfo.exists()) {
-    //        emit sendErrorMessage("No dakota.err file - dakota did not run - problem with dakota setup or the applicatins failed with inputs provied");
-    //        return 0;
-    //    }
-    //    QFile fileError(filenameErrorString);
-    //    QString line("");
-    //    if (fileError.open(QIODevice::ReadOnly)) {
-    //       QTextStream in(&fileError);
-    //       while (!in.atEnd()) {
-    //          line = in.readLine();
-    //       }
-    //       fileError.close();
-    //    }
-
-    //    if (line.length() != 0) {
-    //        qDebug() << line.length() << " " << line;
-    //        emit sendErrorMessage(QString(QString("Error Running Dakota: ") + line));
-    //        return 0;
-    //    }
->>>>>>> d3c0cb9d
-
     QFileInfo filenameTabInfo(filenameTab);
     if (!filenameTabInfo.exists()) {
         errorMessage("No dakotaTab.out file - TMCMC failed .. possibly no QoI");
@@ -255,7 +204,7 @@
     QFileInfo priorFileInfo(fileDirTab, "dakotaTabPrior.out");
     QString filenameTabPrior = priorFileInfo.absoluteFilePath();
     if (!priorFileInfo.exists()) {
-        emit sendErrorMessage("No dakotaTabPrior.out file - TMCMC failed .. possibly no QoI");
+        errorMessage("No dakotaTabPrior.out file - TMCMC failed .. possibly no QoI");
         return 0;
     }
 
@@ -302,14 +251,14 @@
     QDir fileDir = filenameTabInfo.absoluteDir();
     QFileInfo jsonFileInfo(fileDirTab, QString("templatedir") + QDir::separator() + QString("dakota.json"));
     if (!jsonFileInfo.exists()) {
-        emit sendErrorMessage("No dakota.json file");
+        errorMessage("No dakota.json file");
         return 0;
     }
     QString filenameJson = jsonFileInfo.absoluteFilePath();
     QFile dakotaJsonFile(filenameJson);
     if (!dakotaJsonFile.open(QFile::ReadOnly | QFile::Text)) {
         QString message = QString("Error: could not open file") + filenameJson;
-        emit sendErrorMessage(message);
+        errorMessage(message);
         return 0;
     }
     QString val = dakotaJsonFile.readAll();
@@ -339,7 +288,7 @@
     // Get the quoFEMTempCalibrationDataFile.cal from templatedir
     QFileInfo calFileInfo(fileDirTab, QString("templatedir") + QDir::separator() + QString("quoFEMTempCalibrationDataFile.cal"));
     if (!calFileInfo.exists()) {
-            emit sendErrorMessage("No calibration data file");
+            errorMessage("No calibration data file");
             return 0;
         }
     QString calFileName = calFileInfo.absoluteFilePath();
