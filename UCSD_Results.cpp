--- conflicted
+++ resolved
@@ -316,11 +316,7 @@
 //    tabWidget->addTab(thePlot, tr("Plots"));
     tabWidget->adjustSize();
 
-<<<<<<< HEAD
     statusMessage(tr("Results Displayed"));
-=======
-    //statusMessage(tr(""));
->>>>>>> 69babe27
 
     return true;
 }
