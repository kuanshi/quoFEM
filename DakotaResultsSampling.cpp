/* *****************************************************************************
Copyright (c) 2016-2017, The Regents of the University of California (Regents).
All rights reserved.

Redistribution and use in source and binary forms, with or without 
modification, are permitted provided that the following conditions are met:

1. Redistributions of source code must retain the above copyright notice, this
   list of conditions and the following disclaimer.
2. Redistributions in binary form must reproduce the above copyright notice,
   this list of conditions and the following disclaimer in the documentation
   and/or other materials provided with the distribution.

THIS SOFTWARE IS PROVIDED BY THE COPYRIGHT HOLDERS AND CONTRIBUTORS "AS IS" AND
ANY EXPRESS OR IMPLIED WARRANTIES, INCLUDING, BUT NOT LIMITED TO, THE IMPLIED
WARRANTIES OF MERCHANTABILITY AND FITNESS FOR A PARTICULAR PURPOSE ARE
DISCLAIMED. IN NO EVENT SHALL THE COPYRIGHT OWNER OR CONTRIBUTORS BE LIABLE FOR
ANY DIRECT, INDIRECT, INCIDENTAL, SPECIAL, EXEMPLARY, OR CONSEQUENTIAL DAMAGES
(INCLUDING, BUT NOT LIMITED TO, PROCUREMENT OF SUBSTITUTE GOODS OR SERVICES;
 OF USE, DATA, OR PROFITS; OR BUSINESS INTERRUPTION) HOWEVER CAUSED AND
ON ANY THEORY OF LIABILITY, WHETHER IN CONTRACT, STRICT LIABILITY, OR TORT
(INCLUDING NEGLIGENCE OR OTHERWISE) ARISING IN ANY WAY OUT OF THE USE OF THIS
SOFTWARE, EVEN IF ADVISED OF THE POSSIBILITY OF SUCH DAMAGE.

The views and conclusions contained in the software and documentation are those
of the authors and should not be interpreted as representing official policies,
either expressed or implied, of the FreeBSD Project.

REGENTS SPECIFICALLY DISCLAIMS ANY WARRANTIES, INCLUDING, BUT NOT LIMITED TO, 
THE IMPLIED WARRANTIES OF MERCHANTABILITY AND FITNESS FOR A PARTICULAR PURPOSE.
THE SOFTWARE AND ACCOMPANYING DOCUMENTATION, IF ANY, PROVIDED HEREUNDER IS 
PROVIDED "AS IS". REGENTS HAS NO OBLIGATION TO PROVIDE MAINTENANCE, SUPPORT, 
UPDATES, ENHANCEMENTS, OR MODIFICATIONS.

*************************************************************************** */

// Written: fmckenna
// added and modified: padhye

#include "DakotaResultsSampling.h"
//#include "InputWidgetFEM.h"

#include <QJsonObject>
#include <QJsonArray>
#include <QApplication>

#include <QFileDialog>
#include <QTabWidget>
#include <QTextEdit>
#include <MyTableWidget.h>
#include <QDebug>
#include <QHBoxLayout>
#include <QColor>
#include <QMenuBar>
#include <QAction>
#include <QMenu>
#include <QPushButton>
#include <QProcess>
#include <QScrollArea>

#include <iostream>
#include <sstream>
#include <fstream>
#include <string>

#include <QMessageBox>
#include <QVBoxLayout>
#include <QLineEdit>
#include <QHBoxLayout>
#include <QVBoxLayout>
#include <QGridLayout>
#include <QLabel>
//#include <InputWidgetFEM.h>
#include <InputWidgetUQ.h>
#include <MainWindow.h>

//#include <InputWidgetFEM.h>
#include <InputWidgetUQ.h>
#include <MainWindow.h>
#include <QHeaderView>

#include <QtCharts/QChart>
#include <QtCharts/QChartView>
#include <QtCharts/QLineSeries>
#include <QtCharts/QScatterSeries>
#include <QtCharts/QVXYModelMapper>
using namespace QtCharts;
#include <math.h>
#include <QValueAxis>

#include <QXYSeries>
#include <RandomVariablesContainer.h>
#include <QFileInfo>
#include <QFile>

// QLabel *best_fit_label_text;
//#define NUM_DIVISIONS 10

DakotaResultsSampling::DakotaResultsSampling(RandomVariablesContainer *theRandomVariables, QWidget *parent)
  : UQ_Results(parent), theRVs(theRandomVariables), tabWidget(0)
{
    // title & add button
    theDataTable = NULL;
    tabWidget = new QTabWidget(this);
    layout->addWidget(tabWidget,1);
}

DakotaResultsSampling::~DakotaResultsSampling()
{

}


void DakotaResultsSampling::clear(void)
{
    // delete any existing widgets
    int count = tabWidget->count();
    if (count > 0) {
        for (int i=0; i<count; i++) {
            QWidget *theWidget = tabWidget->widget(count);
            delete theWidget;
        }
    }
    theHeadings.clear();
    theMeans.clear();
    theStdDevs.clear();
    theKurtosis.clear();
    theSkewness.clear();

    tabWidget->clear();
    theDataTable = NULL;
}

static void merge_helper(double *input, int left, int right, double *scratch)
{
    // if one element: done  else: recursive call and then merge
    if(right == left + 1) {
        return;
    } else {
        int length = right - left;
        int midpoint_distance = length/2;
        /* l and r are to the positions in the left and right subarrays */
        int l = left, r = left + midpoint_distance;

        // sort each subarray
        merge_helper(input, left, left + midpoint_distance, scratch);
        merge_helper(input, left + midpoint_distance, right, scratch);

        // merge the arrays together using scratch for temporary storage
        for(int i = 0; i < length; i++) {
            /* Check to see if any elements remain in the left array; if so,
            * we check if there are any elements left in the right array; if
            * so, we compare them.  Otherwise, we know that the merge must
            * use take the element from the left array */
            if(l < left + midpoint_distance &&
                    (r == right || fmin(input[l], input[r]) == input[l])) {
                scratch[i] = input[l];
                l++;
            } else {
                scratch[i] = input[r];
                r++;
            }
        }
        // Copy the sorted subarray back to the input
        for(int i = left; i < right; i++) {
            input[i] = scratch[i - left];
        }
    }
}

static int mergesort(double *input, int size)
{
    double *scratch = new double[size];
    if(scratch != NULL) {
        merge_helper(input, 0, size, scratch);
        delete [] scratch;
        return 1;
    } else {
        return 0;
    }
}

// if sobelov indices are selected then we would need to do some processing outselves

int DakotaResultsSampling::processResults(QString &filenameResults, QString &filenameTab)
{
    statusMessage(tr("Processing Sampling Results"));

    this->clear();

    //
    // check it actually ran with n errors
    //

    QFileInfo fileTabInfo(filenameTab);
    QString filenameErrorString = fileTabInfo.absolutePath() + QDir::separator() + QString("dakota.err");

    QFileInfo filenameErrorInfo(filenameErrorString);
    if (!filenameErrorInfo.exists()) {
        errorMessage("No dakota.err file - dakota did not run - problem with dakota setup or the applicatins failed with inputs provied");
        return 0;
    }
    QFile fileError(filenameErrorString);
    QString line("");
    if (fileError.open(QIODevice::ReadOnly)) {
       QTextStream in(&fileError);
       while (!in.atEnd()) {
          line = in.readLine();
       }
       fileError.close();
    }

    if (line.length() != 0) {
        qDebug() << line.length() << " " << line;
<<<<<<< HEAD
        emit sendErrorMessage(QString(QString("Error Running Dakota: ") + line));

        // check if there is an error message from surrogate modeling
//        QFileInfo surrogateErrorInfo(fileTabInfo.absolutePath() + QDir::separator() + QString("surrogate.err"));
//        if (surrogateErrorInfo.exists()) {
//            QFile surrogateError(filenameErrorString);
//            if (surrogateError.open(QIODevice::ReadOnly)) {
//               QTextStream in(&fileError);
//               line = in.readLine();
//               surrogateError.close();
//            }
//            emit sendErrorMessage(QString(QString("Error Running Surrogate Simulation: ") + line));
//        }

=======
        errorMessage(QString(QString("Error Running Dakota: ") + line));
>>>>>>> 12791909
        return 0;
    }

    QFileInfo filenameTabInfo(filenameTab);
    if (!filenameTabInfo.exists()) {
        errorMessage("No dakotaTab.out file - dakota failed .. possibly no QoI");
        return 0;
    }

    // If surrogate model is used, display additional info.
    QDir tempFolder(filenameTabInfo.absolutePath());
    QFileInfo surrogateTabInfo(tempFolder.filePath("surrogateTab.out"));
    if (surrogateTabInfo.exists()) {
        filenameTab = tempFolder.filePath("surrogateTab.out");
        isSurrogate = true;
    }

    //
    // create summary, a QWidget for summary data, the EDP name, mean, stdDev, kurtosis info
    //

    // create a scrollable windows, place summary inside it
    QScrollArea *sa = new QScrollArea;
    sa->setWidgetResizable(true);
    sa->setLineWidth(0);
    sa->setFrameShape(QFrame::NoFrame);

    QWidget *summary = new QWidget();
    QVBoxLayout *summaryLayout = new QVBoxLayout();
    summaryLayout->setContentsMargins(0,0,0,0); // adding back
    summary->setLayout(summaryLayout);

    sa->setWidget(summary);

    //
    // create spreadsheet,  a QTableWidget showing RV and results for each run
    //

    theDataTable = new ResultsDataChart(filenameTab, isSurrogate, theRVs->getNumRandomVariables());

    //
    // determine summary statistics for each edp
    //

    QVector<QVector<double>> statisticsVector = theDataTable->getStatistics();
    QVector<QString> NamesVector = theDataTable->getNames();
    for (int col = theRVs->getNumRandomVariables()+1; col<NamesVector.size(); ++col) { // +
        QWidget *theWidget = this->createResultEDPWidget(NamesVector[col], statisticsVector[col]);
        summaryLayout->addWidget(theWidget);
    }
    summaryLayout->addStretch();

    //
    // add summary, detained info and spreadsheet with chart to the tabed widget
    //

    tabWidget->addTab(sa,tr("Summary"));
    tabWidget->addTab(theDataTable, tr("Data Values"));
    tabWidget->adjustSize();

    statusMessage(tr(""));

    return 0;
}



// padhye
// this function is called if you decide to say save the data from UI into a json object
bool
DakotaResultsSampling::outputToJSON(QJsonObject &jsonObject)
{
    bool result = true;


    jsonObject["resultType"]=QString(tr("SimCenterUQResultsSampling"));
    jsonObject["isSurrogate"]=isSurrogate;

    //
    // add summary data
    //

    QJsonArray resultsData;
    int numEDP = theNames.count();
    for (int i=0; i<numEDP; i++) {
        QJsonObject edpData;
        edpData["name"]=theNames.at(i);
        edpData["mean"]=theMeans.at(i);
        edpData["stdDev"]=theStdDevs.at(i);
        edpData["kurtosis"]=theKurtosis.at(i);
        edpData["skewness"]=theSkewness.at(i);
        resultsData.append(edpData);
    }

    jsonObject["summary"]=resultsData;

    //
    // add spreadsheet data
    //

    if(theDataTable != NULL) {
        theDataTable->outputToJSON(jsonObject);
    }
    return result;
}



// if you already have a json data file then you can populate the UI with the entries from json.

bool
DakotaResultsSampling::inputFromJSON(QJsonObject &jsonObject)
{
    bool result = true;

    this->clear();

    //
    // check any data exists
    //

    QJsonObject &theObject = jsonObject;

    QJsonValue uqValue;
    if (jsonObject.contains("uqResults")) {
        uqValue = jsonObject["uqResults"];
        jsonObject = uqValue.toObject();
    } else
        theObject = jsonObject;
    

    QJsonValue spreadsheetValue = theObject["spreadsheet"];
    if (spreadsheetValue.isNull()) { // ok .. if saved files but did not run a simulation
        return true;
    }

    //
    // create a summary widget in which place basic output (name, mean, stdDev)
    //

    QScrollArea *sa = new QScrollArea;
    sa->setWidgetResizable(true);
    sa->setLineWidth(0);
    sa->setFrameShape(QFrame::NoFrame);

    QWidget *summary = new QWidget();
    QVBoxLayout *summaryLayout = new QVBoxLayout();
    summaryLayout->setContentsMargins(0,0,0,0); // adding back
    summary->setLayout(summaryLayout);

    sa->setWidget(summary);

    isSurrogate=jsonObject["isSurrogate"].toBool();
    theDataTable = new ResultsDataChart(spreadsheetValue.toObject(), isSurrogate, theRVs->getNumRandomVariables());

    //
    // determine summary statistics for each edp
    //

    QVector<QVector<double>> statisticsVector = theDataTable->getStatistics();
    QVector<QString> NamesVector = theDataTable->getNames();
    for (int col = theRVs->getNumRandomVariables()+1; col<NamesVector.size(); ++col) { // +
        QWidget *theWidget = this->createResultEDPWidget(NamesVector[col], statisticsVector[col]);
        summaryLayout->addWidget(theWidget);
    }
    summaryLayout->addStretch();

    //
    // add summary, detained info and spreadsheet with chart to the tabed widget
    //

    tabWidget->addTab(sa,tr("Summary"));
    tabWidget->addTab(theDataTable, tr("Data Values"));
    tabWidget->adjustSize();

    return result;
}

extern QWidget *addLabeledLineEdit(QString theLabelName, QLineEdit **theLineEdit);

QWidget *
DakotaResultsSampling::createResultEDPWidget(QString &name, QVector<double> statistics) {

    double mean = statistics[0];
    double stdDev = statistics[1];
    double skewness = statistics[2];
    double kurtosis = statistics[3];

    QWidget *edp = new QWidget;
    QHBoxLayout *edpLayout = new QHBoxLayout();

    edp->setLayout(edpLayout);

    QLineEdit *nameLineEdit;
    QWidget *nameWidget = addLabeledLineEdit(QString("Name"), &nameLineEdit);
    nameLineEdit->setText(name);
    nameLineEdit->setDisabled(true);
    theNames.append(name);
    edpLayout->addWidget(nameWidget);

    QLineEdit *meanLineEdit;
    QWidget *meanWidget = addLabeledLineEdit(QString("Mean"), &meanLineEdit);
    meanLineEdit->setText(QString::number(mean));
    meanLineEdit->setDisabled(true);
    theMeans.append(mean);
    edpLayout->addWidget(meanWidget);

    QLineEdit *stdDevLineEdit;
    QWidget *stdDevWidget = addLabeledLineEdit(QString("StdDev"), &stdDevLineEdit);
    stdDevLineEdit->setText(QString::number(stdDev));
    stdDevLineEdit->setDisabled(true);
    theStdDevs.append(stdDev);
    edpLayout->addWidget(stdDevWidget);

    QLineEdit *skewnessLineEdit;
    QWidget *skewnessWidget = addLabeledLineEdit(QString("Skewness"), &skewnessLineEdit);
    skewnessLineEdit->setText(QString::number(skewness));
    skewnessLineEdit->setDisabled(true);
    theSkewness.append(skewness);
    edpLayout->addWidget(skewnessWidget);

    QLineEdit *kurtosisLineEdit;
    QWidget *kurtosisWidget = addLabeledLineEdit(QString("Kurtosis"), &kurtosisLineEdit);
    kurtosisLineEdit->setText(QString::number(kurtosis));
    kurtosisLineEdit->setDisabled(true);
    theKurtosis.append(kurtosis);
    edpLayout->addWidget(kurtosisWidget);

    edpLayout->addStretch();

    return edp;
}<|MERGE_RESOLUTION|>--- conflicted
+++ resolved
@@ -212,24 +212,7 @@
 
     if (line.length() != 0) {
         qDebug() << line.length() << " " << line;
-<<<<<<< HEAD
-        emit sendErrorMessage(QString(QString("Error Running Dakota: ") + line));
-
-        // check if there is an error message from surrogate modeling
-//        QFileInfo surrogateErrorInfo(fileTabInfo.absolutePath() + QDir::separator() + QString("surrogate.err"));
-//        if (surrogateErrorInfo.exists()) {
-//            QFile surrogateError(filenameErrorString);
-//            if (surrogateError.open(QIODevice::ReadOnly)) {
-//               QTextStream in(&fileError);
-//               line = in.readLine();
-//               surrogateError.close();
-//            }
-//            emit sendErrorMessage(QString(QString("Error Running Surrogate Simulation: ") + line));
-//        }
-
-=======
         errorMessage(QString(QString("Error Running Dakota: ") + line));
->>>>>>> 12791909
         return 0;
     }
 
