/* *****************************************************************************
Copyright (c) 2016-2017, The Regents of the University of California (Regents).
All rights reserved.

Redistribution and use in source and binary forms, with or without 
modification, are permitted provided that the following conditions are met:

1. Redistributions of source code must retain the above copyright notice, this
   list of conditions and the following disclaimer.
2. Redistributions in binary form must reproduce the above copyright notice,
   this list of conditions and the following disclaimer in the documentation
   and/or other materials provided with the distribution.

THIS SOFTWARE IS PROVIDED BY THE COPYRIGHT HOLDERS AND CONTRIBUTORS "AS IS" AND
ANY EXPRESS OR IMPLIED WARRANTIES, INCLUDING, BUT NOT LIMITED TO, THE IMPLIED
WARRANTIES OF MERCHANTABILITY AND FITNESS FOR A PARTICULAR PURPOSE ARE
DISCLAIMED. IN NO EVENT SHALL THE COPYRIGHT OWNER OR CONTRIBUTORS BE LIABLE FOR
ANY DIRECT, INDIRECT, INCIDENTAL, SPECIAL, EXEMPLARY, OR CONSEQUENTIAL DAMAGES
(INCLUDING, BUT NOT LIMITED TO, PROCUREMENT OF SUBSTITUTE GOODS OR SERVICES;
 OF USE, DATA, OR PROFITS; OR BUSINESS INTERRUPTION) HOWEVER CAUSED AND
ON ANY THEORY OF LIABILITY, WHETHER IN CONTRACT, STRICT LIABILITY, OR TORT
(INCLUDING NEGLIGENCE OR OTHERWISE) ARISING IN ANY WAY OUT OF THE USE OF THIS
SOFTWARE, EVEN IF ADVISED OF THE POSSIBILITY OF SUCH DAMAGE.

The views and conclusions contained in the software and documentation are those
of the authors and should not be interpreted as representing official policies,
either expressed or implied, of the FreeBSD Project.

REGENTS SPECIFICALLY DISCLAIMS ANY WARRANTIES, INCLUDING, BUT NOT LIMITED TO, 
THE IMPLIED WARRANTIES OF MERCHANTABILITY AND FITNESS FOR A PARTICULAR PURPOSE.
THE SOFTWARE AND ACCOMPANYING DOCUMENTATION, IF ANY, PROVIDED HEREUNDER IS 
PROVIDED "AS IS". REGENTS HAS NO OBLIGATION TO PROVIDE MAINTENANCE, SUPPORT, 
UPDATES, ENHANCEMENTS, OR MODIFICATIONS.

*************************************************************************** */

// Written: fmckenna
// added and modified: padhye

#include "DakotaResultsSampling.h"
//#include "InputWidgetFEM.h"

#include <QJsonObject>
#include <QJsonArray>
#include <QApplication>

#include <QFileDialog>
#include <QTabWidget>
#include <QTextEdit>
#include <MyTableWidget.h>
#include <QDebug>
#include <QHBoxLayout>
#include <QColor>
#include <QMenuBar>
#include <QAction>
#include <QMenu>
#include <QPushButton>
#include <QProcess>
#include <QScrollArea>

#include <iostream>
#include <sstream>
#include <fstream>
#include <string>

#include <QMessageBox>
#include <QVBoxLayout>
#include <QLineEdit>
#include <QHBoxLayout>
#include <QVBoxLayout>
#include <QGridLayout>
#include <QLabel>
//#include <InputWidgetFEM.h>
#include <InputWidgetUQ.h>
#include <MainWindow.h>

//#include <InputWidgetFEM.h>
#include <InputWidgetUQ.h>
#include <MainWindow.h>
#include <QHeaderView>

#include <QtCharts/QChart>
#include <QtCharts/QChartView>
#include <QtCharts/QLineSeries>
#include <QtCharts/QScatterSeries>
#include <QtCharts/QVXYModelMapper>
using namespace QtCharts;
#include <math.h>
#include <QValueAxis>

#include <QXYSeries>
#include <RandomVariablesContainer.h>
#include <QFileInfo>
#include <QFile>

// QLabel *best_fit_label_text;
//#define NUM_DIVISIONS 10

DakotaResultsSampling::DakotaResultsSampling(RandomVariablesContainer *theRandomVariables, QWidget *parent)
  : UQ_Results(parent), theRVs(theRandomVariables), tabWidget(0)
{
    // title & add button
    theDataTable = NULL;
    tabWidget = new QTabWidget(this);
    layout->addWidget(tabWidget,1);
}

DakotaResultsSampling::~DakotaResultsSampling()
{

}


void DakotaResultsSampling::clear(void)
{
    // delete any existing widgets
    int count = tabWidget->count();
    if (count > 0) {
        for (int i=0; i<count; i++) {
            QWidget *theWidget = tabWidget->widget(count);
            delete theWidget;
        }
    }
    theHeadings.clear();
    theMeans.clear();
    theStdDevs.clear();
    theKurtosis.clear();
    theSkewness.clear();

    tabWidget->clear();
    theDataTable = NULL;
}

static void merge_helper(double *input, int left, int right, double *scratch)
{
    // if one element: done  else: recursive call and then merge
    if(right == left + 1) {
        return;
    } else {
        int length = right - left;
        int midpoint_distance = length/2;
        /* l and r are to the positions in the left and right subarrays */
        int l = left, r = left + midpoint_distance;

        // sort each subarray
        merge_helper(input, left, left + midpoint_distance, scratch);
        merge_helper(input, left + midpoint_distance, right, scratch);

        // merge the arrays together using scratch for temporary storage
        for(int i = 0; i < length; i++) {
            /* Check to see if any elements remain in the left array; if so,
            * we check if there are any elements left in the right array; if
            * so, we compare them.  Otherwise, we know that the merge must
            * use take the element from the left array */
            if(l < left + midpoint_distance &&
                    (r == right || fmin(input[l], input[r]) == input[l])) {
                scratch[i] = input[l];
                l++;
            } else {
                scratch[i] = input[r];
                r++;
            }
        }
        // Copy the sorted subarray back to the input
        for(int i = left; i < right; i++) {
            input[i] = scratch[i - left];
        }
    }
}

static int mergesort(double *input, int size)
{
    double *scratch = new double[size];
    if(scratch != NULL) {
        merge_helper(input, 0, size, scratch);
        delete [] scratch;
        return 1;
    } else {
        return 0;
    }
}

// if sobelov indices are selected then we would need to do some processing outselves

int DakotaResultsSampling::processResults(QString &filenameResults, QString &filenameTab)
{
    statusMessage(tr("Processing Sampling Results"));

    this->clear();

    //
    // check it actually ran with n errors
    //

    QFileInfo fileTabInfo(filenameTab);
    QString filenameErrorString = fileTabInfo.absolutePath() + QDir::separator() + QString("dakota.err");

    QFileInfo filenameErrorInfo(filenameErrorString);
    if (!filenameErrorInfo.exists()) {
        errorMessage("No dakota.err file - dakota did not run - problem with dakota setup or the applicatins failed with inputs provied");
        return 0;
    }
    QFile fileError(filenameErrorString);
    QString line("");
    if (fileError.open(QIODevice::ReadOnly)) {
       QTextStream in(&fileError);
       while (!in.atEnd()) {
          line = in.readLine();
       }
       fileError.close();
    }

    if (line.length() != 0) {
        qDebug() << line.length() << " " << line;
<<<<<<< HEAD
        emit sendErrorMessage(QString(QString("Error Running Dakota: ") + line));

        // check if there is an error message from surrogate modeling
//        QFileInfo surrogateErrorInfo(fileTabInfo.absolutePath() + QDir::separator() + QString("surrogate.err"));
//        if (surrogateErrorInfo.exists()) {
//            QFile surrogateError(filenameErrorString);
//            if (surrogateError.open(QIODevice::ReadOnly)) {
//               QTextStream in(&fileError);
//               line = in.readLine();
//               surrogateError.close();
//            }
//            emit sendErrorMessage(QString(QString("Error Running Surrogate Simulation: ") + line));
//        }

=======
        errorMessage(QString(QString("Error Running Dakota: ") + line));
>>>>>>> dbd99060
        return 0;
    }

    QFileInfo filenameTabInfo(filenameTab);
    if (!filenameTabInfo.exists()) {
        errorMessage("No dakotaTab.out file - dakota failed .. possibly no QoI");
        return 0;
    }

    // If surrogate model is used, display additional info.
    QDir tempFolder(filenameTabInfo.absolutePath());
    QFileInfo surrogateTabInfo(tempFolder.filePath("surrogateTab.out"));
    if (surrogateTabInfo.exists()) {
        filenameTab = tempFolder.filePath("surrogateTab.out");
        isSurrogate = true;
    }

    //
    // create summary, a QWidget for summary data, the EDP name, mean, stdDev, kurtosis info
    //

    // create a scrollable windows, place summary inside it
    QScrollArea *sa = new QScrollArea;
    sa->setWidgetResizable(true);
    sa->setLineWidth(0);
    sa->setFrameShape(QFrame::NoFrame);

    QWidget *summary = new QWidget();
    QVBoxLayout *summaryLayout = new QVBoxLayout();
    summaryLayout->setContentsMargins(0,0,0,0); // adding back
    summary->setLayout(summaryLayout);

    sa->setWidget(summary);

    //
    // create spreadsheet,  a QTableWidget showing RV and results for each run
    //

    theDataTable = new ResultsDataChart(filenameTab, isSurrogate, theRVs->getNumRandomVariables());

    //
    // determine summary statistics for each edp
    //

    QVector<QVector<double>> statisticsVector = theDataTable->getStatistics();
    QVector<QString> NamesVector = theDataTable->getNames();
    for (int col = theRVs->getNumRandomVariables()+1; col<NamesVector.size(); ++col) { // +
        QWidget *theWidget = this->createResultEDPWidget(NamesVector[col], statisticsVector[col]);
        summaryLayout->addWidget(theWidget);
    }
    summaryLayout->addStretch();

    //
    // add summary, detained info and spreadsheet with chart to the tabed widget
    //

    tabWidget->addTab(sa,tr("Summary"));
    tabWidget->addTab(theDataTable, tr("Data Values"));
    tabWidget->adjustSize();

    statusMessage(tr(""));

    return 0;
}



// padhye
// this function is called if you decide to say save the data from UI into a json object
bool
DakotaResultsSampling::outputToJSON(QJsonObject &jsonObject)
{
    bool result = true;


    jsonObject["resultType"]=QString(tr("SimCenterUQResultsSampling"));
    jsonObject["isSurrogate"]=isSurrogate;

    //
    // add summary data
    //

    QJsonArray resultsData;
    int numEDP = theNames.count();
    for (int i=0; i<numEDP; i++) {
        QJsonObject edpData;
        edpData["name"]=theNames.at(i);
        edpData["mean"]=theMeans.at(i);
        edpData["stdDev"]=theStdDevs.at(i);
        edpData["kurtosis"]=theKurtosis.at(i);
        edpData["skewness"]=theSkewness.at(i);
        resultsData.append(edpData);
    }

    jsonObject["summary"]=resultsData;

    //
    // add spreadsheet data
    //

    if(theDataTable != NULL) {
        theDataTable->outputToJSON(jsonObject);
    }
    return result;
}



// if you already have a json data file then you can populate the UI with the entries from json.

bool
DakotaResultsSampling::inputFromJSON(QJsonObject &jsonObject)
{
    bool result = true;

    this->clear();

    //
    // check any data exists
    //

    QJsonObject &theObject = jsonObject;

    QJsonValue uqValue;
    if (jsonObject.contains("uqResults")) {
        uqValue = jsonObject["uqResults"];
        jsonObject = uqValue.toObject();
    } else
        theObject = jsonObject;
    

    QJsonValue spreadsheetValue = theObject["spreadsheet"];
    if (spreadsheetValue.isNull()) { // ok .. if saved files but did not run a simulation
        return true;
    }

    //
    // create a summary widget in which place basic output (name, mean, stdDev)
    //

    QScrollArea *sa = new QScrollArea;
    sa->setWidgetResizable(true);
    sa->setLineWidth(0);
    sa->setFrameShape(QFrame::NoFrame);

    QWidget *summary = new QWidget();
    QVBoxLayout *summaryLayout = new QVBoxLayout();
    summaryLayout->setContentsMargins(0,0,0,0); // adding back
    summary->setLayout(summaryLayout);

    sa->setWidget(summary);

    isSurrogate=jsonObject["isSurrogate"].toBool();
    theDataTable = new ResultsDataChart(spreadsheetValue.toObject(), isSurrogate, theRVs->getNumRandomVariables());

    //
    // determine summary statistics for each edp
    //

    QVector<QVector<double>> statisticsVector = theDataTable->getStatistics();
    QVector<QString> NamesVector = theDataTable->getNames();
    for (int col = theRVs->getNumRandomVariables()+1; col<NamesVector.size(); ++col) { // +
        QWidget *theWidget = this->createResultEDPWidget(NamesVector[col], statisticsVector[col]);
        summaryLayout->addWidget(theWidget);
    }
    summaryLayout->addStretch();

    //
    // add summary, detained info and spreadsheet with chart to the tabed widget
    //

    tabWidget->addTab(sa,tr("Summary"));
    tabWidget->addTab(theDataTable, tr("Data Values"));
    tabWidget->adjustSize();

    return result;
}

extern QWidget *addLabeledLineEdit(QString theLabelName, QLineEdit **theLineEdit);

QWidget *
DakotaResultsSampling::createResultEDPWidget(QString &name, QVector<double> statistics) {

    double mean = statistics[0];
    double stdDev = statistics[1];
    double skewness = statistics[2];
    double kurtosis = statistics[3];

    QWidget *edp = new QWidget;
    QHBoxLayout *edpLayout = new QHBoxLayout();

    edp->setLayout(edpLayout);

    QLineEdit *nameLineEdit;
    QWidget *nameWidget = addLabeledLineEdit(QString("Name"), &nameLineEdit);
    nameLineEdit->setText(name);
    nameLineEdit->setDisabled(true);
    theNames.append(name);
    edpLayout->addWidget(nameWidget);

    QLineEdit *meanLineEdit;
    QWidget *meanWidget = addLabeledLineEdit(QString("Mean"), &meanLineEdit);
    meanLineEdit->setText(QString::number(mean));
    meanLineEdit->setDisabled(true);
    theMeans.append(mean);
    edpLayout->addWidget(meanWidget);

    QLineEdit *stdDevLineEdit;
    QWidget *stdDevWidget = addLabeledLineEdit(QString("StdDev"), &stdDevLineEdit);
    stdDevLineEdit->setText(QString::number(stdDev));
    stdDevLineEdit->setDisabled(true);
    theStdDevs.append(stdDev);
    edpLayout->addWidget(stdDevWidget);

    QLineEdit *skewnessLineEdit;
    QWidget *skewnessWidget = addLabeledLineEdit(QString("Skewness"), &skewnessLineEdit);
    skewnessLineEdit->setText(QString::number(skewness));
    skewnessLineEdit->setDisabled(true);
    theSkewness.append(skewness);
    edpLayout->addWidget(skewnessWidget);

    QLineEdit *kurtosisLineEdit;
    QWidget *kurtosisWidget = addLabeledLineEdit(QString("Kurtosis"), &kurtosisLineEdit);
    kurtosisLineEdit->setText(QString::number(kurtosis));
    kurtosisLineEdit->setDisabled(true);
    theKurtosis.append(kurtosis);
    edpLayout->addWidget(kurtosisWidget);

    edpLayout->addStretch();

    return edp;
}<|MERGE_RESOLUTION|>--- conflicted
+++ resolved
@@ -212,8 +212,7 @@
 
     if (line.length() != 0) {
         qDebug() << line.length() << " " << line;
-<<<<<<< HEAD
-        emit sendErrorMessage(QString(QString("Error Running Dakota: ") + line));
+        sendErrorMessage(QString(QString("Error Running Dakota: ") + line));
 
         // check if there is an error message from surrogate modeling
 //        QFileInfo surrogateErrorInfo(fileTabInfo.absolutePath() + QDir::separator() + QString("surrogate.err"));
@@ -227,9 +226,6 @@
 //            emit sendErrorMessage(QString(QString("Error Running Surrogate Simulation: ") + line));
 //        }
 
-=======
-        errorMessage(QString(QString("Error Running Dakota: ") + line));
->>>>>>> dbd99060
         return 0;
     }
 
