/* *****************************************************************************
Copyright (c) 2016-2017, The Regents of the University of California (Regents).
All rights reserved.

Redistribution and use in source and binary forms, with or without 
modification, are permitted provided that the following conditions are met:

1. Redistributions of source code must retain the above copyright notice, this
   list of conditions and the following disclaimer.
2. Redistributions in binary form must reproduce the above copyright notice,
   this list of conditions and the following disclaimer in the documentation
   and/or other materials provided with the distribution.

THIS SOFTWARE IS PROVIDED BY THE COPYRIGHT HOLDERS AND CONTRIBUTORS "AS IS" AND
ANY EXPRESS OR IMPLIED WARRANTIES, INCLUDING, BUT NOT LIMITED TO, THE IMPLIED
WARRANTIES OF MERCHANTABILITY AND FITNESS FOR A PARTICULAR PURPOSE ARE
DISCLAIMED. IN NO EVENT SHALL THE COPYRIGHT OWNER OR CONTRIBUTORS BE LIABLE FOR
ANY DIRECT, INDIRECT, INCIDENTAL, SPECIAL, EXEMPLARY, OR CONSEQUENTIAL DAMAGES
(INCLUDING, BUT NOT LIMITED TO, PROCUREMENT OF SUBSTITUTE GOODS OR SERVICES;
 OF USE, DATA, OR PROFITS; OR BUSINESS INTERRUPTION) HOWEVER CAUSED AND
ON ANY THEORY OF LIABILITY, WHETHER IN CONTRACT, STRICT LIABILITY, OR TORT
(INCLUDING NEGLIGENCE OR OTHERWISE) ARISING IN ANY WAY OUT OF THE USE OF THIS
SOFTWARE, EVEN IF ADVISED OF THE POSSIBILITY OF SUCH DAMAGE.

The views and conclusions contained in the software and documentation are those
of the authors and should not be interpreted as representing official policies,
either expressed or implied, of the FreeBSD Project.

REGENTS SPECIFICALLY DISCLAIMS ANY WARRANTIES, INCLUDING, BUT NOT LIMITED TO, 
THE IMPLIED WARRANTIES OF MERCHANTABILITY AND FITNESS FOR A PARTICULAR PURPOSE.
THE SOFTWARE AND ACCOMPANYING DOCUMENTATION, IF ANY, PROVIDED HEREUNDER IS 
PROVIDED "AS IS". REGENTS HAS NO OBLIGATION TO PROVIDE MAINTENANCE, SUPPORT, 
UPDATES, ENHANCEMENTS, OR MODIFICATIONS.

*************************************************************************** */

// Written: fmckenna

#include <ZipUtils.h>
#include <QTreeView>
#include <QStandardItemModel>
#include <QItemSelectionModel>
#include <QDebug>
#include "MainWindow.h"
#include <QHBoxLayout>
#include <QFileDialog>
#include <QMessageBox>
#include <QJsonObject>
#include <QJsonDocument>
#include <QMenuBar>
#include <QAction>
#include <QMenu>
#include <QApplication>
#include <SimCenterPreferences.h>
#include <QSettings>
#include <Utils/dialogabout.h>
#include "SidebarWidgetSelection.h"

#include <InputWidgetEDP.h>
#include <InputWidgetFEM.h>
#include <UQ_EngineSelection.h>
#include <UQ_Results.h>
#include <InputWidgetParameters.h>
#include <RandomVariablesContainer.h>
#include <GoogleAnalytics.h>

#include <DakotaResultsSampling.h>
#include <SimCenterPreferences.h>

#include <QVBoxLayout>
#include <HeaderWidget.h>
#include <FooterWidget.h>
#include <QPushButton>
#include <InputWidgetFEM.h>
#include <UQ_EngineSelection.h>
//#include <InputWidgetEDP.h>
#include <QFileInfo>
#include <QProcess>
#include <QDesktopWidget>
#include <QUuid>
#include <QLabel>
#include <QLineEdit>
#include <QtNetwork/QNetworkAccessManager>
#include <QtNetwork/QNetworkReply>
#include <QtNetwork/QNetworkRequest>
#include <QHostInfo>

//#include <AgaveCLI.h>
#include <AgaveCurl.h>
#include <RemoteJobCreator.h>
#include <RemoteJobManager.h>
#include <QThread>
#include <QSettings>
#include <QDesktopServices>
#include <Utils/RelativePathResolver.h>



void
MainWindow::errorMessage(const QString msg){
    //qApp->processEvents(QEventLoop::ExcludeUserInputEvents);
    errorLabel->setText(msg);
    qDebug() << "ERROR MESSAGE" << msg;
}

void
MainWindow::fatalMessage(const QString msg){
    //qApp->processEvents(QEventLoop::ExcludeUserInputEvents);
    errorLabel->setText(msg);
    qDebug() << "ERROR MESSAGE" << msg;
}

MainWindow::MainWindow(QWidget *parent)
    : QMainWindow(parent), loggedIn(false)
{
    //
    // user settings
    //


    /*
    QSettings settings("SimCenter", "uqFEM");
    QVariant savedValue = settings.value("uuid");
    QUuid uuid;
    if (savedValue.isNull()) {
        uuid = QUuid::createUuid();
        settings.setValue("uuid",uuid);
    } else
        uuid =savedValue.toUuid();
    */

    //
    // create the interface, jobCreator and jobManager
    //
    QString tenant("designsafe");
    QString storage("agave://designsafe.storage.default/");
    QString dirName("quoFEM");

    //theRemoteInterface = new AgaveCLI(tenant, storage, this);
    theRemoteInterface =  new AgaveCurl(tenant, storage, &dirName);
    jobCreator = new RemoteJobCreator(theRemoteInterface);
    jobManager = new RemoteJobManager(theRemoteInterface, this);


    //
    // create a layout & widget for central area of this QMainWidget
    //  to this widget we will add a header, selection, button and footer widgets
    //

    QWidget *centralWidget = new QWidget();
    QVBoxLayout *layout = new QVBoxLayout();
    centralWidget->setLayout(layout);

    QRect rec = QApplication::desktop()->screenGeometry();

    int height = 0.7*rec.height();
    int width = 0.8*rec.width();

    this->resize(width, height);


    //
    // add SimCenter Header
    //

    HeaderWidget *header = new HeaderWidget();
    header->setHeadingText(tr("quoFEM Application"));
    layout->addWidget(header);

    // place a location for messages;
    QHBoxLayout *layoutMessages = new QHBoxLayout();
    errorLabel = new QLabel();
    layoutMessages->addWidget(errorLabel);
    header->appendLayout(layoutMessages);

    // place login info
    QHBoxLayout *layoutLogin = new QHBoxLayout();
    QLabel *name = new QLabel();
    //name->setText("");
    loginButton = new QPushButton();
    loginButton->setText("Login");
    layoutLogin->addWidget(name);
    layoutLogin->addWidget(loginButton);
    layoutLogin->setAlignment(Qt::AlignLeft);
    header->appendLayout(layoutLogin);

    //
    // create a widget for selection:
    //
    // first create the main widgets for input:
    //   fem - for obtaiinging FEM info
    //   random - for the random variable definitions
    //   uq - for the UQ or optimization method
    //   results - to display the results
    //
    // then we add these to the selection widget, something that will allow users to switch between
    // these input widges & add the input widets to this selection widget
    //
    // finally we add new selection widget to layout

    //the input widgets

    random = new InputWidgetParameters();
    fem = new InputWidgetFEM(random);
    edp = new InputWidgetEDP(random);
    uq = new UQ_EngineSelection(edp);
    random->setParametersWidget(uq->getParameters());


    connect(uq, SIGNAL(onNumModelsChanged(int)), fem, SLOT(numModelsChanged(int)));

    // create selection widget & add the input widgets
    results = new UQ_Results();

    inputWidget = new SidebarWidgetSelection();

    inputWidget->addInputWidget(tr("UQ"), tr("Uncertainty Quantification Methods"), uq);
    inputWidget->addInputWidget(tr("FEM"), tr("Finite Element Method Application"), fem);
    inputWidget->addInputWidget(tr("RV"), tr("Random Variables"), random);
    inputWidget->addInputWidget(tr("QoI"), tr("Quantities of Interest"), edp);
    inputWidget->addInputWidget(tr("RES"), tr("Results"), results);

    //inputWidget->setFont(QFont( "lucida", 20, QFont::Bold, TRUE ) );

    // let ubput widget know end of ptions, then set initial input to fem
    inputWidget->buildTreee();
    inputWidget->setSelection(tr("UQ"));
    //inputWidget->setMinimumWidth(600);
    // add selection widget to the central layout previosuly created
    layout->addWidget(inputWidget);

    //
    // add run, run-DesignSafe and exit buttons into a new widget for buttons
    //

    // create the buttons widget and a layout for it
    QHBoxLayout *pushButtonLayout = new QHBoxLayout();
    pushButtonLayout->setSpacing(10);

    QPushButton *runButton = new QPushButton();
    runButton->setText(tr("RUN"));
    pushButtonLayout->addWidget(runButton);

    QPushButton *runDesignSafeButton = new QPushButton();
    runDesignSafeButton->setText(tr("RUN at DesignSafe"));
    pushButtonLayout->addWidget(runDesignSafeButton);

    QPushButton *getDesignSafeButton = new QPushButton();
    getDesignSafeButton->setText(tr("GET from DesignSafe"));
    pushButtonLayout->addWidget(getDesignSafeButton);

    QPushButton *exitButton = new QPushButton();
    exitButton->setText(tr("Exit"));
    pushButtonLayout->addWidget(exitButton);

    //
    // finally create login window for when loogged in clicked
    //

    loginWindow = new QWidget();
    QGridLayout *loginLayout = new QGridLayout();
    SectionTitle *info=new SectionTitle();
    info->setText(tr("DesignSafe User Account Info:"));

    QLabel *nameLabel = new QLabel();
    nameLabel->setText("Username:");
    QLabel *passwordLabel = new QLabel();
    passwordLabel->setText("Password:");
    nameLineEdit = new QLineEdit();
    passwordLineEdit = new QLineEdit();
    passwordLineEdit->setEchoMode(QLineEdit::Password);
    loginSubmitButton = new QPushButton();
    loginSubmitButton->setText("Login");
    loginLayout->addWidget(info,0,0,2,2,Qt::AlignBottom);
    loginLayout->addWidget(nameLabel,2,0);
    loginLayout->addWidget(nameLineEdit,2,1);
    loginLayout->addWidget(passwordLabel,3,0);
    loginLayout->addWidget(passwordLineEdit,3,1);
    loginLayout->addWidget(loginSubmitButton,4,2);
    loginWindow->setLayout(loginLayout);

    //
    // connect signals & slots
    //

    // error & status messages
    connect(theRemoteInterface,SIGNAL(errorMessage(QString)), this, SLOT(errorMessage(QString)));
    connect(theRemoteInterface,SIGNAL(statusMessage(QString)), this, SLOT(errorMessage(QString)));
    connect(theRemoteInterface,SIGNAL(fatalMessage(QString)), this, SLOT(fatalMessage(QString)));

    connect(fem,SIGNAL(sendErrorMessage(QString)),this,SLOT(errorMessage(QString)));
    connect(fem,SIGNAL(sendStatusMessage(QString)),this,SLOT(statusMessage(QString)));
    connect(fem,SIGNAL(sendStatusMessage(QString)),this,SLOT(fatalMessage(QString)));

    connect(random,SIGNAL(sendErrorMessage(QString)),this,SLOT(errorMessage(QString)));
    connect(random,SIGNAL(sendStatusMessage(QString)),this,SLOT(statusMessage(QString)));
    connect(random,SIGNAL(sendFatalMessage(QString)),this,SLOT(fatalMessage(QString)));

    connect(results,SIGNAL(sendErrorMessage(QString)),this,SLOT(errorMessage(QString)));
    connect(results,SIGNAL(sendStatusMessage(QString)),this,SLOT(statusMessage(QString)));
    connect(results,SIGNAL(sendFatalMessage(QString)),this,SLOT(fatalMessage(QString)));

    connect(uq,SIGNAL(sendErrorMessage(QString)),this,SLOT(errorMessage(QString)));

    connect(uq,SIGNAL(sendStatusMessage(QString)),this,SLOT(statusMessage(QString)));
    connect(uq,SIGNAL(sendFatalMessage(QString)),this,SLOT(fatalMessage(QString)));

    connect(edp,SIGNAL(sendErrorMessage(QString)),this,SLOT(errorMessage(QString)));
    connect(edp,SIGNAL(sendStatusMessage(QString)),this,SLOT(statusMessage(QString)));
    connect(edp,SIGNAL(sendFatalMessage(QString)),this,SLOT(fatalMessage(QString)));

    connect(jobManager,SIGNAL(errorMessage(QString)),this,SLOT(errorMessage(QString)));
    connect(jobManager,SIGNAL(statusMessage(QString)),this,SLOT(statusMessage(QString)));
    connect(jobManager,SIGNAL(fatalMessage(QString)),this,SLOT(fatalMessage(QString)));

    connect(jobCreator,SIGNAL(errorMessage(QString)),this,SLOT(errorMessage(QString)));
    connect(jobCreator,SIGNAL(statusMessage(QString)),this,SLOT(statusMessage(QString)));
    connect(jobCreator,SIGNAL(fatalMessage(QString)),this,SLOT(fatalMessage(QString)));

    // login
    connect(loginButton,SIGNAL(clicked(bool)),this,SLOT(onLoginButtonClicked()));
    connect(loginSubmitButton,SIGNAL(clicked(bool)),this,SLOT(onLoginSubmitButtonClicked()));

    connect(this,SIGNAL(attemptLogin(QString, QString)),theRemoteInterface,SLOT(loginCall(QString, QString)));
    connect(theRemoteInterface,SIGNAL(loginReturn(bool)),this,SLOT(attemptLoginReturn(bool)));

    // logout
    connect(this,SIGNAL(logout()),theRemoteInterface,SLOT(logoutCall()));
    connect(theRemoteInterface,SIGNAL(logoutReturn(bool)),this,SLOT(logoutReturn(bool)));

    // connect job manager
    connect(runButton, SIGNAL(clicked(bool)),this,SLOT(onRunButtonClicked()));
    connect(runDesignSafeButton, SIGNAL(clicked(bool)),this,SLOT(onRemoteRunButtonClicked()));
    connect(getDesignSafeButton, SIGNAL(clicked(bool)),this,SLOT(onJobsManagerButtonClicked()));

    // exit
    connect(exitButton, SIGNAL(clicked(bool)),this,SLOT(onExitButtonClicked()));

    // change the UQ engine
    connect(uq,SIGNAL(onUQ_EngineChanged()), this,SLOT(onUQ_EngineChanged()));

    // add button widget to layout
    //layout->addWidget(buttonWidget);
    layout->addLayout(pushButtonLayout);

    //
    // add SimCenter footer
    //

    //FooterWidget *footer = new FooterWidget();
    //layout->addWidget(footer);

    layout->setSpacing(0);

    this->setCentralWidget(centralWidget);

    this->createActions();

    //
    // create QThread in which the Interface will work, move interface to it,
    // connect slots to thread to quit and invoke interface destructor & start running
    //

    thread = new QThread();
    theRemoteInterface->moveToThread(thread);

    connect(thread, SIGNAL(finished()), theRemoteInterface, SLOT(deleteLater()));//adding back
    connect(thread, SIGNAL(finished()), thread, SLOT(deleteLater()));

    thread->start();


    // adding back ---
    //
    // at startup make some URL calls to cleect tool stats
    //

    manager = new QNetworkAccessManager(this);

    connect(manager, SIGNAL(finished(QNetworkReply*)),
            this, SLOT(replyFinished(QNetworkReply*)));

    // send get to my simple counter
    manager->get(QNetworkRequest(QUrl("http://opensees.berkeley.edu/OpenSees/developer/uqFEM/use.php")));

    //QDir workingDir(QStandardPaths::writableLocation(QStandardPaths::DocumentsLocation));

    workingDirectory = SimCenterPreferences::getInstance()->getRemoteWorkDir();

    QDir dirWorkRemote(workingDirectory);
    if (!dirWorkRemote.exists())
        if (!dirWorkRemote.mkpath(workingDirectory)) {
            emit errorMessage(QString("Could not create Working Dir: ") + workingDirectory + QString(" . Try using an existing directory or make sure you have permission to create the working directory."));
            return;
        }

    workingDirectory = SimCenterPreferences::getInstance()->getLocalWorkDir();

    QDir dirWork(workingDirectory);
    if (!dirWork.exists())
        if (!dirWork.mkpath(workingDirectory)) {
            emit errorMessage(QString("Could not create Working Dir: ") + workingDirectory + QString(" . Try using an existing directory or make sure you have permission to create the working directory."));
            return;
        }

    QSettings settings("SimCenter", "Common");
    QVariant  loginName = settings.value("loginAgave");
    QVariant  loginPassword = settings.value("passwordAgave");
    if (loginName.isValid()) {
        nameLineEdit->setText(loginName.toString());
    }
    if (loginPassword.isValid()) {
        passwordLineEdit->setText(loginPassword.toString());
    }
}

MainWindow::~MainWindow()
{
    //
    // call quit on thread and deleteLater on interface
    // -interface destructor called here
    thread->quit();
    theRemoteInterface->deleteLater();

    // destroy objects we created
    delete jobCreator;
    delete jobManager;
    delete manager;// adding back
}

bool copyPath(QString sourceDir, QString destinationDir, bool overWriteDirectory)
{
    QDir originDirectory(sourceDir);

    if (! originDirectory.exists())
    {
        qDebug() << "Origin Directory: " << sourceDir << " Does not exist";
        return false;
    }

    QDir destinationDirectory(destinationDir);

    if(destinationDirectory.exists() && !overWriteDirectory)
    {
        return false;
    }
    else if(destinationDirectory.exists() && overWriteDirectory)
    {
        destinationDirectory.removeRecursively();
    }

    originDirectory.mkpath(destinationDir);

    foreach (QString directoryName,
             originDirectory.entryList(QDir::Dirs | QDir::NoDotAndDotDot))
    {
        if (!directoryName.startsWith(QString("tmp.SimCenter"))) {
            QString destinationPath = destinationDir + "/" + directoryName;
            copyPath(sourceDir + "/" + directoryName, destinationPath, overWriteDirectory);
        }
    }

    foreach (QString fileName, originDirectory.entryList(QDir::Files))
    {
        QFile::copy(sourceDir + "/" + fileName, destinationDir + "/" + fileName);
    }

    /*! Possible race-condition mitigation? */
    QDir finalDestination(destinationDir);
    finalDestination.refresh();

    if(finalDestination.exists())
    {
        return true;
    }

    return false;
}

int
MainWindow::runApplication(QString program, QStringList args) {

    static int count = 0;
    count++;

    QProcess *proc = new QProcess();

    proc->setProcessChannelMode(QProcess::SeparateChannels);
    auto procEnv = QProcessEnvironment::systemEnvironment();
    QString pathEnv = procEnv.value("PATH");
    QString pythonPathEnv = procEnv.value("PYTHONPATH");

    QString python("python");
    QString exportPath("export PATH=$PATH");
    QSettings settings("SimCenter", "Common");
    QVariant  pythonLocationVariant = settings.value("pythonExePath");
    if (pythonLocationVariant.isValid())
      python = pythonLocationVariant.toString();

    QSettings settingsApplication("SimCenter", QCoreApplication::applicationName());
    QVariant  openseesPathVariant = settingsApplication.value("openseesPath");
    if (openseesPathVariant.isValid()) {
        QFileInfo openseesFile(openseesPathVariant.toString());
        if (openseesFile.exists()) {
            QString openseesPath = openseesFile.absolutePath();
            pathEnv = openseesPath + ';' + pathEnv;
            exportPath += ":" + openseesPath;
        }
    }

    QVariant  dakotaPathVariant = settingsApplication.value("dakotaPath");
    if (dakotaPathVariant.isValid()) {
        QFileInfo dakotaFile(dakotaPathVariant.toString());
        if (dakotaFile.exists()) {
            QString dakotaPath = dakotaFile.absolutePath();
            QString dakotaPythonPath = QFileInfo(dakotaPath).absolutePath() + QDir::separator() +
                    "share" + QDir::separator() + "Dakota" + QDir::separator() + "Python";
            pathEnv = dakotaPath + ';' + pathEnv;
            exportPath += ":" + dakotaPath;
            pythonPathEnv = dakotaPythonPath + ";" + pythonPathEnv;
        }
    }

    procEnv.insert("PATH", pathEnv);
    procEnv.insert("PYTHONPATH", pythonPathEnv);
    proc->setProcessEnvironment(procEnv);

#ifdef Q_OS_WIN

    //python = QString('\"') + python + QString('\"');

    proc->start(program,args);

    bool failed = false;
    if (!proc->waitForStarted(-1))
    {
        qDebug() << "Failed to start the workflow!!! exit code returned: " << proc->exitCode();
        qDebug() << proc->errorString().split('\n');
        emit errorMessage("Failed to start the workflow!!!");
        failed = true;
    }

    if(!proc->waitForFinished(-1))
    {
        qDebug() << "Failed to finish running the workflow!!! exit code returned: " << proc->exitCode();
        qDebug() << proc->errorString();
        emit errorMessage("Failed to finish running the workflow!!!");
        return -1;
    }


    if(0 != proc->exitCode())
    {
        qDebug() << "Failed to run the workflow!!! exit code returned: " << proc->exitCode();
        qDebug() << proc->errorString();
        emit errorMessage("Failed to run the workflow!!!");
        return proc->exitCode();
    }

    if(failed)
    {
        qDebug().noquote() << proc->readAllStandardOutput();
        qDebug().noquote() << proc->readAllStandardError();
        return -1;
    }

#else

    QDir homeDir(QDir::homePath());
    QString sourceBash("\"");
    if (homeDir.exists(".bash_profile")) {
      sourceBash = QString("source $HOME/.bash_profile; ");
    } else if (homeDir.exists(".bashrc")) {
      sourceBash = QString("source $HOME/.bashrc; ");
    } else if (homeDir.exists(".zprofile")) {
      sourceBash = QString("source $HOME/.zprofile; ");
    } else if (homeDir.exists(".zshrc")) {
      sourceBash = QString("source $HOME/.zshrc; ");
    } else
      emit errorMessage( "No .bash_profile, .bashrc or .zshrc file found. This may not find Dakota or OpenSees");

    // note the above not working under linux because bash_profile not being called so no env variables!!
    QString command = sourceBash + exportPath + "; \"" + program + QString("\"  ");
    for ( const auto& arg : args  )
    {
        command += "\"" + arg + "\" ";
    }

    command += "> $HOME/Documents/quoFEM/fem.out." + QString::number(count) + " file 2>&1";
    qDebug() << "COMMAND" << command;

    proc->execute("bash", QStringList() << "-c" <<  command);
    proc->waitForStarted();

#endif

   return 0;
}

void MainWindow::onRunButtonClicked() {

    GoogleAnalytics::ReportLocalRun();

    //
    // get program & input file from fem widget
    //

    QString application = fem->getApplicationName();
    QString mainInput = fem->getMainInput();

    // first, delete the tmp.SimCenter directory if it already exists
    workingDirectory = SimCenterPreferences::getInstance()->getLocalWorkDir();

    QString tmpSimCenterDirectoryName = workingDirectory + QDir::separator() + QString("tmp.SimCenter");
    QDir tmpSimCenterDirectory(tmpSimCenterDirectoryName);
    if(tmpSimCenterDirectory.exists()) {
        tmpSimCenterDirectory.removeRecursively();
    }

       // now mkpath to tmp.SimnCenter/templatedir
    QString tmpDirectory = workingDirectory + QDir::separator() + QString("tmp.SimCenter") + QDir::separator() + QString("templatedir");
    tmpSimCenterDirectory.mkpath(tmpSimCenterDirectoryName);

    if (mainInput != "") {

        QFileInfo fileInfo(mainInput);
        QDir fileDir = fileInfo.absolutePath();

        QString fileName =fileInfo.fileName();
        QString path = fileDir.absolutePath();// + QDir::separator();

        qDebug() << "workdir set to " << fileDir;

        if (! fileDir.exists()) {
            errorMessage(QString("Directory ") + path + QString(" specified does not exist!"));
            return;
        }
        qDebug() << "workdir exists ";

        //
        // given path to input file we are going to create temporary directory below it
        // and copy all files from this input file directory to the new subdirectory
        //

        QString tmpDirectory = workingDirectory + QDir::separator() + QString("tmp.SimCenter") + QDir::separator() + QString("templatedir");
        qDebug() << "creating the temp directory and copying files there... " << tmpDirectory;
        copyPath(path, tmpDirectory, true);
        qDebug() << "creating the temp directory and copying files there...  - SUCCESSFUL";

        // special copy the of the main script to set up lines containg parameters for  UQ engine

        //    QString mainScriptTmp = workingDirectory + QDir::separator() + fileName;
        QString mainScriptTmp = tmpDirectory + QDir::separator() + fileName;
        qDebug() << "creating a special copy of the main FE model script... " << mainScriptTmp;
        fem->specialCopyMainInput(mainScriptTmp, random->getParametereNames());
        qDebug() << "creating a special copy of the main FE model script...  - SUCCESSFUL";

    }

    //
    // in new templatedir dir save the UI data into dakota.json file (same result as using saveAs)
    //

    QString inputFilename = tmpDirectory + QDir::separator() + tr("dakota.json");

    qDebug() << "creating dakota input at " << inputFilename;
    QFile file(inputFilename);
    if (!file.open(QFile::WriteOnly | QFile::Text)) {
        QMessageBox::warning(this, tr("Application"),
                             tr("Cannot write file %1:\n%2.")
                             .arg(QDir::toNativeSeparators(inputFilename),
                                  file.errorString()));
        return;
    }


    QJsonObject json;
    if  (this->outputToJSON(json) == false) {
        file.close();
        return;
    }

    QJsonDocument doc(json);
    file.write(doc.toJson());
    file.close();

    //
    // now use the applications parseJSON file to run dakota and produce output files:
    //    dakota.in dakota.out dakotaTab.out dakota.err
    //

    QString homeDIR = QDir::homePath();
    QString appDIR = SimCenterPreferences::getInstance()->getAppDir();

   //
   // Get application to run for UQ engine from WorkflowApplications FIle
   //   1. get uq to outputApp to a JSON object & from object get app name
   //   2. from workflowapplications file get program name
    //

    QString programToExe;
    QString femProgramToExe;

    // get appName;

    QJsonObject appData;
    uq->outputAppDataToJSON(appData);
    QJsonObject uqDataObj = appData["UQ"].toObject();
    QString appName = uqDataObj["Application"].toString();

    // 3. get program name from WorkflowAPplications file

    // 3.a open Applications file
    QString workflowApplications = appDIR + QDir::separator() + QString("applications") + QDir::separator() + QString("WorkflowApplications.json");
    QFile workflowApplicationsFile(workflowApplications);
    if (!workflowApplicationsFile.open(QFile::ReadOnly | QFile::Text)) {
        QString message = QString("Error: could not open file") + workflowApplications;
        this->errorMessage(message);
        return;
    }

    // 3.b find program to execute, by converting to JSON object and itertaing through UQApplkications array for program

    QString val = workflowApplicationsFile.readAll();
qDebug() << val;
    QJsonDocument docWA = QJsonDocument::fromJson(val.toUtf8());
    QJsonObject jsonObj = docWA.object();
    workflowApplicationsFile.close();

    QJsonObject uqApplications = jsonObj["UQApplications"].toObject();
    QJsonArray uqApplicationsArray = uqApplications["Applications"].toArray();

    bool found = false;
    for (int i=0; i<uqApplicationsArray.size(); i++) {
        QJsonObject entry = uqApplicationsArray[i].toObject();
        QString programName = entry["Name"].toString();
        qDebug() << "programName: " << programName;
        if (programName == appName) {
            programToExe = entry["ExecutablePath"].toString();
            found = true;
            break;
        }
    }

    if (found == false) {
        QString message = QString("Error: could not find UQ application ") + appName;
        this->errorMessage(message);
        return;

    }

<<<<<<< HEAD
    //
    // now invoke dakota, done via a python script in tool app dircetory
    //

    // wrap paths with quotes:
    pySCRIPT = "\"" + pySCRIPT + "\"";
    tDirectory = "\"" + tDirectory + "\"";
    tmpDirectory = "\"" + tmpDirectory + "\"";

    QProcess *proc = new QProcess();
=======
>>>>>>> 730a562f

    QJsonObject femApplications = jsonObj["femApplications"].toObject();
    QJsonArray femApplicationsArray = femApplications["Applications"].toArray();

    found = false;
    for (int i=0; i<femApplicationsArray.size(); i++) {
        QJsonObject entry = femApplicationsArray[i].toObject();
        QString programName = entry["Name"].toString();
        qDebug() << "programName: " << programName;
        if (programName == application) {
            femProgramToExe = entry["ExecutablePath"].toString();
            found = true;
            break;
        }
    }

    if (found == false) {
        QString message = QString("Error: could not find FEM application ") + application;
        this->errorMessage(message);
        return;

    }

    QString uqApp = appDIR +  QDir::separator() + programToExe;
    QString femApp = appDIR +  QDir::separator() + femProgramToExe;

    QString tDirectory = workingDirectory + QDir::separator() + QString("tmp.SimCenter");

    //
    // check the Apps exist
    //

    QFile uqAppFile(uqApp);
    if (! uqAppFile.exists()) {
      errorMessage("UQ application does not exist, try to reset settings, if fails download application again");
      return;
    }

    QFile femAppFile(femApp);
    if (! femAppFile.exists()) {
      qDebug() << "FEM application: " << femApp;

      errorMessage("FEM Application does not exist, try to reset settings, if fails download application again");
      return;
    }

    //
    // invoke the fem aplication to create workflow driver
    //

    if (femApp.contains(".py")) {
        QStringList args{femApp, inputFilename, "runningLocal", "Mac"};
        this->runApplication(QString("python"), args);
    } else {
        QStringList args{inputFilename, "runningLocal", "Mac"};
        this->runApplication(femApp, args);
    }


    //
    // now invoke uq app
    //

    if (uqApp.contains(".py")) {
        QStringList args{uqApp, tDirectory, tmpDirectory, "runningLocal"};
        this->runApplication(QString("python"), args);
    } else {
        QStringList args{tDirectory, tmpDirectory, "runningLocal"};
        this->runApplication(uqApp, args);
    }

    // Get the input json data from the dakota.json file
    QFile inputFile(inputFilename);
    inputFile.open(QFile::ReadOnly | QFile::Text);
    val = inputFile.readAll();
    doc = QJsonDocument::fromJson(val.toUtf8());
    QJsonObject inputData = doc.object();
    inputFile.close();

    QString problemType = inputData["UQ_Method"].toObject()["uqType"].toString();
    
    // TODO END

    qDebug() << problemType;

    QString filenameOUT = tmpSimCenterDirectoryName + QDir::separator() + tr("dakota.out");
    QString filenameTAB;
    if (problemType == "Inverse Problem") {
        filenameTAB = tmpSimCenterDirectoryName + QDir::separator() + tr("dakota_mcmc_tabular.dat");
    } else {
        filenameTAB = tmpSimCenterDirectoryName + QDir::separator() + tr("dakotaTab.out");
    }

    this->processResults(filenameOUT, filenameTAB);
}




void MainWindow::onRemoteRunButtonClicked(){

    // check logged in
    if (loggedIn == false) {
          errorMessage("ERROR - You Need to Login");
          return;
    }

    GoogleAnalytics::ReportDesignSafeRun();

    //
    // get program & input file from fem widget
    //

    QString application = fem->getApplicationName();
    QString mainInput = fem->getMainInput();

    QFileInfo fileInfo(mainInput);
    QDir fileDir = fileInfo.absolutePath();
    QString fileName =fileInfo.fileName();
    QString path = fileDir.absolutePath();// + QDir::separator();

    //
    // given path to input file we are going to create temporary directory below it
    // and copy all files from this input file directory to the new subdirectory
    //

    QUuid uniqueName = QUuid::createUuid();
    QString strUnique = uniqueName.toString();
    strUnique = strUnique.mid(1,36);

    QString tmpDirectory = workingDirectory + QDir::separator() + QString("tmp.SimCenter") + strUnique + QDir::separator() + QString("templatedir");
    copyPath(path, tmpDirectory, true);

    // special copy the of the main script to set up lines containg parameters for dakota
    QString mainScriptTmp = tmpDirectory + QDir::separator() + fileName;
    fem->specialCopyMainInput(mainScriptTmp, random->getParametereNames());

    //
    // in new templatedir dir save the UI data into dakota.json file (same result as using saveAs)
    //

    QString inputFilename = tmpDirectory + QDir::separator() + tr("dakota.json");

    QFile file(inputFilename);
    if (!file.open(QFile::WriteOnly | QFile::Text)) {
        QMessageBox::warning(this, tr("Application"),
                             tr("Cannot write file %1:\n%2.")
                             .arg(QDir::toNativeSeparators(inputFilename),
                                  file.errorString()));
        return;
    }


    // remove current results widget
    results->setResultWidget(0);


    QJsonObject json;
    if (this->outputToJSON(json) == false) {
        file.close();
        return;
    }

    QJsonDocument doc(json);
    file.write(doc.toJson());
    file.close();

    //
    // now use the applications parseDAKOTA file to run dakota and produce output files:
    //    dakota.in dakota.out dakotaTab.out dakota.err
    //

    QString homeDIR = QDir::homePath();
    //QString appDIR = qApp->applicationDirPath();
    QString appDIR = SimCenterPreferences::getInstance()->getAppDir();

   // appDIR = homeDIR + QDir::separator() + QString("NHERI") + QDir::separator() + QString("uqFEM") +
   //   QDir::separator() + QString("localApp");

    //
    QString pySCRIPT = appDIR +  QDir::separator() + QString("applications") +
                QDir::separator() + QString("performUQ") + QDir::separator() +
                QString("dakota") + QDir::separator() + QString("parseDAKOTA.py");

    QString tDirectory = workingDirectory + QDir::separator() + QString("tmp.SimCenter") + strUnique;

    QFile pyDAKOTA(pySCRIPT);
    if (! pyDAKOTA.exists()) {
      errorMessage("Dakota script does not exist, the parseDAKOTA.py script was not found in exe folder! .. download application again");
      return;
    }

    //
    // want to first remove old dakota files from the current directory
    //

    QString sourceDir = workingDirectory + QDir::separator() + QString("tmp.SimCenter") + strUnique + QDir::separator();
    QString destinationDir = workingDirectory + QDir::separator();

    QStringList files;
    files << "dakota.in" << "dakota.out" << "dakotaTab.out" << "dakota.err";

    for (int i = 0; i < files.size(); i++) {
        QString copy = files.at(i);
        QFile file(destinationDir + copy);
        file.remove();
    }

    //
    // now invoke dakota, done via a python script in tool app dircetory
    //


    QProcess *proc = new QProcess();

    QString python("python");
    QSettings settings("SimCenter", "Common"); 
    QVariant  pythonLocationVariant = settings.value("pythonExePath");
    if (pythonLocationVariant.isValid()) 
      python = pythonLocationVariant.toString();

#ifdef Q_OS_WIN

    QStringList args{pySCRIPT, tDirectory, tmpDirectory, "runningRemote"};
    qDebug() << args;
    proc->execute(python, args);

    //QString command = QString("python ") + pySCRIPT + QString(" ") + tDirectory + QString(" ") + tmpDirectory + QString(" runningRemote");
    //qDebug() << command;
    //proc->execute("cmd", QStringList() << "/C" << command);
    //   proc->start("cmd", QStringList(), QIODevice::ReadWrite);

#else

    // wrap paths with quotes:
    pySCRIPT = "\"" + pySCRIPT + "\"";
    tDirectory = "\"" + tDirectory + "\"";
    tmpDirectory = "\"" + tmpDirectory + "\"";
    QString command = QString("source $HOME/.bashrc; source $HOME/.bash_profile; \"") + python +QString("\" ") + pySCRIPT + QString(" ") + tDirectory + QString(" ") + tmpDirectory + QString(" runningRemote");
    proc->execute("bash", QStringList() << "-c" <<  command);
    qDebug() << command;
    // proc->start("bash", QStringList("-i"), QIODevice::ReadWrite);
#endif
    proc->waitForStarted();

    //
    // in tmpDirectory we will zip up current template dir and then remove before sending (doone to reduce number of sends)
    //

    QString tDirectory2 = workingDirectory + QDir::separator() + QString("tmp.SimCenter") + strUnique;
    QString templateDIR(tDirectory2 + QDir::separator() + QString("templatedir"));
    QString zipFile(tDirectory2 + QDir::separator() + QString("templatedir.zip"));
    ZipUtils::ZipFolder(QDir(templateDIR), zipFile);
    qDebug() << "ZIP DIR: " << templateDIR;
    qDebug() << "ZIP FILE: " << zipFile;
    QDir dirToRemove(templateDIR);
    dirToRemove.removeRecursively();

    //
    // when setup is complete, pop open the jobCreateor Widget which will allow user
    // to set some needed info before running at DesignSafe
    //

    jobCreator->hide();
    jobManager->hide();
    jobCreator->setInputDirectory(tDirectory);
    jobCreator->setMaxNumParallelProcesses(uq->getNumParallelTasks());
    jobCreator->show();
}


void MainWindow::onJobsManagerButtonClicked(){

    errorMessage("");

    if (loggedIn == true) {
        jobManager->hide();
        jobManager->updateJobTable("");
        jobManager->show();
    } else {
        errorMessage("ERROR - You Need to Login");
    }
}


void MainWindow::onLoginButtonClicked() {

    if (loggedIn == false) {
        numTries = 0;
        loginWindow->show();
    } else {
        loggedIn = false;
        emit logout();
    }
}

void MainWindow::onLoginSubmitButtonClicked() {

    int maxNumTries = 3;

    if (loggedIn == false && numTries < maxNumTries) {
        // obtain login info
        QString login = nameLineEdit->text();
        QString password = passwordLineEdit->text();
        if (login.size() == 0) {
            login = "no_username";
        }
        if (password.size() == 0)
            password = "no_password";

        emit attemptLogin(login, password);
        return;
    }
}


void
MainWindow::attemptLoginReturn(bool ok){

    int maxNumTries = 3;

    if (ok == true) {
  //      emit updateJobTable("");
        loginWindow->hide();
        loggedIn = true;
        loginButton->setText("Logout");

	QSettings settings("SimCenter", "Common");
	settings.setValue("loginAgave", nameLineEdit->text());
	settings.setValue("passwordAgave", passwordLineEdit->text());

        //this->enableButtons();

        //theJobManager->up
    } else {
        loggedIn = false;

        numTries++;

        if (numTries >= maxNumTries) {
            loginWindow->hide();
            nameLineEdit->setText("");
            passwordLineEdit->setText("");
            this->errorMessage("ERROR: Max Login Attempts Exceeded .. Contact DesignSafe for password help");
        }
    }
}


void
MainWindow::logoutReturn(bool ok){

    if (ok == true) {
        loggedIn = false;
        jobManager->clearTable();
        loginButton->setText("Login");
        jobManager->hide();
        jobCreator->hide();
        //this->disableButtons();

        // bring up login button
      //  this->onLoginButtonClicked();
    }
}


void MainWindow::onExitButtonClicked(){

  //RandomVariablesContainer *theParameters = uq->getParameters();
    QApplication::quit();
}

void MainWindow::onUQ_EngineChanged(void) {
  random->setParametersWidget(uq->getParameters());
}


bool MainWindow::save()
{
    errorMessage("");

    if (currentFile.isEmpty()) {
        return saveAs();
    } else {
        return saveFile(currentFile);
    }
}

bool MainWindow::saveAs()
{
    errorMessage("");

    //
    // get filename
    //

    QFileDialog dialog(this, "Save Simulation Model");
    //dialog.setWindowModality(Qt::WindowModal);
    dialog.setAcceptMode(QFileDialog::AcceptSave);
    QStringList filters;
    filters << "Json files (*.json)"
            << "All files (*)";
    dialog.setNameFilters(filters);


    if (dialog.exec() != QDialog::Accepted)
        return false;

    // and save the file
    return saveFile(dialog.selectedFiles().first());
}

void MainWindow::open()
{
    errorMessage("");

    QString fileName = QFileDialog::getOpenFileName(this, "Open Simulation Model", "",  "Json files (*.json);;All files (*)");
    if (!fileName.isEmpty())
        loadFile(fileName);
}

void MainWindow::newFile()
{
    errorMessage("");

    // clear old
    inputWidget->clear();

    // set currentFile blank
    setCurrentFile(QString());
}


void MainWindow::setCurrentFile(const QString &fileName)
{
    currentFile = fileName;
    //  setWindowModified(false);

    QString shownName = currentFile;
    if (currentFile.isEmpty())
        shownName = "untitled.json";

    setWindowFilePath(shownName);
}

bool MainWindow::outputToJSON(QJsonObject &jsonObj) {

    QJsonObject appsUQ;
    uq->outputAppDataToJSON(appsUQ);
    jsonObj["Applications"]=appsUQ;

    if (fem->outputToJSON(jsonObj) != true) {
        emit errorMessage(QString("FEM: failed to write output"));
        return false;
    }

    if (uq->outputToJSON(jsonObj) != true) {
        emit errorMessage(QString("UQ: failed to write output"));
        return false;
    }

    if (random->outputToJSON(jsonObj) != true) {
        emit errorMessage(QString("RV: failed to write output"));
        return false;
    }

    if (edp->outputToJSON(jsonObj) != true) {
        emit errorMessage(QString("EDP: failed to write output"));
        return false;
    }

    //UQ_Results *result=uq->getResults();
    //results->setResultWidget(result);
    results->outputToJSON(jsonObj);

    // output the preferences

    jsonObj["localAppDir"]=SimCenterPreferences::getInstance()->getAppDir();
    jsonObj["remoteAppDir"]=SimCenterPreferences::getInstance()->getRemoteAppDir();
    jsonObj["workingDir"]=SimCenterPreferences::getInstance()->getLocalWorkDir();
    jsonObj["python"]=SimCenterPreferences::getInstance()->getPython();

    return true;
}

bool MainWindow::inputFromJSON(QJsonObject &jsonObj){

    if (jsonObj.contains("Applications")) {

        QJsonObject theApplicationObject = jsonObj["Applications"].toObject();
        if (uq->inputAppDataFromJSON(theApplicationObject) != true) {
            emit errorMessage(QString("UQ: failed to read app data input"));
            return false;
        }
    } else {
        // possibly old code: default is Dakota
    }


    if (fem->inputFromJSON(jsonObj) != true) {
        emit errorMessage(QString("FEM: failed to read input"));
        return false;
    }

    if (uq->inputFromJSON(jsonObj) != true) {
        emit errorMessage(QString("UQ: failed to read input"));
        return false;
    }

    if (random->inputFromJSON(jsonObj) != true) {
        emit errorMessage(QString("RV: failed to read input"));
        return false;
    }

    if (edp->inputFromJSON(jsonObj) != true) {
        emit errorMessage(QString("EDP: failed to read input"));
        return false;
    }

    //UQ_Results *result=uq->getResults();
    results->setResultWidget(uq->getResults());
    results->inputFromJSON(jsonObj); // results can fail if no results when file saved


    return true;
}

bool MainWindow::saveFile(const QString &fileName)
{   
    //
    // open file
    //

    QFile file(fileName);
    if (!file.open(QFile::WriteOnly | QFile::Text)) {
        QMessageBox::warning(this, tr("Application"),
                             tr("Cannot write file %1:\n%2.")
                             .arg(QDir::toNativeSeparators(fileName),
                                  file.errorString()));
        return false;
    }

    //
    // create a json object, fill it in & then use a QJsonDocument
    // to write the contents of the object to the file in JSON format
    //

    QJsonObject json;
    if (this->outputToJSON(json) == false) {
        qDebug() << "MainWindow - outputToJSON returned false";
        file.close();
        return false;
    }


    //Resolve relative paths before saving
    QFileInfo fileInfo(fileName);
    SCUtils::ResolveRelativePaths(json, fileInfo.dir());


    QJsonDocument doc(json);
    file.write(doc.toJson());

    // close file
    file.close();

    // set current file
    setCurrentFile(fileName);

    return true;
}

void MainWindow::loadFile(const QString &fileName)
{    
    //
    // open file
    //

    QFile file(fileName);
    if (!file.open(QFile::ReadOnly | QFile::Text)) {
        QString message = QString("Error: could not open file") + fileName;
        this->errorMessage(message);
        return;
    }

    // place contents of file into json object
    QString val;
    val=file.readAll();
    QJsonDocument doc = QJsonDocument::fromJson(val.toUtf8());
    QJsonObject jsonObj = doc.object();

    //Resolve absolute paths from relative ones
    QFileInfo fileInfo(fileName);
    SCUtils::ResolveAbsolutePaths(jsonObj, fileInfo.dir());

    // close file
    file.close();

    // check file contains valid object
    if (jsonObj.isEmpty()) {
        this->errorMessage("ERROR: file either empty or malformed JSON");
        return;
    }

    // given the json object, create the C++ objects
    //inputWidget->inputFromJSON(jsonObj);
    this->inputFromJSON(jsonObj);

    setCurrentFile(fileName);
}


void MainWindow::processResults(QString &dakotaIN, QString &dakotaTAB)
{
    errorMessage("Processing Results");

    UQ_Results *result=uq->getResults();
    connect(result,SIGNAL(sendErrorMessage(QString)), this, SLOT(errorMessage(QString)));
    connect(result,SIGNAL(sendStatusMessage(QString)), this, SLOT(errorMessage(QString)));

    result->processResults(dakotaIN, dakotaTAB);
    results->setResultWidget(result);
    
    inputWidget->setSelection(QString("RES"));
}

void MainWindow::createActions() {
    QMenu *fileMenu = menuBar()->addMenu(tr("&File"));

    QAction *openAction = new QAction(tr("&Open"), this);
    openAction->setShortcuts(QKeySequence::Open);
    openAction->setStatusTip(tr("Open an existing file"));
    connect(openAction, &QAction::triggered, this, &MainWindow::open);
    fileMenu->addAction(openAction);

    QAction *saveAction = new QAction(tr("&Save"), this);
    saveAction->setShortcuts(QKeySequence::Save);
    saveAction->setStatusTip(tr("Save the document to disk"));
    connect(saveAction, &QAction::triggered, this, &MainWindow::save);
    fileMenu->addAction(saveAction);


    QAction *saveAsAction = new QAction(tr("&Save As"), this);
    saveAction->setStatusTip(tr("Save the document with new filename to disk"));
    connect(saveAsAction, &QAction::triggered, this, &MainWindow::saveAs);
    fileMenu->addAction(saveAsAction);

    // strangely, this does not appear in menu (at least on a mac)!! ..
    // does Qt not allow as in tool menu by default?
    // check for yourself by changing Quit to drivel and it works
    QAction *exitAction = new QAction(tr("&Quit"), this);
    connect(exitAction, SIGNAL(triggered()), qApp, SLOT(quit()));
    // exitAction->setShortcuts(QKeySequence::Quit);
    exitAction->setStatusTip(tr("Exit the application"));
    fileMenu->addAction(exitAction);

    QMenu *helpMenu = menuBar()->addMenu(tr("&Help"));
    QAction *versionAct = helpMenu->addAction(tr("&Version"), this, &MainWindow::version);
    QAction *aboutAct = helpMenu->addAction(tr("&About"), this, &MainWindow::about);
    QAction *preferencesAct = helpMenu->addAction(tr("&Preferences"), this, &MainWindow::preferences);
    //aboutAct->setStatusTip(tr("Show the application's About box"));
    QAction *manualAct = helpMenu->addAction(tr("&Manual"), this, &MainWindow::manual);
    QAction *submitAct = helpMenu->addAction(tr("&Submit Bug/Feature Request"), this, &MainWindow::submitFeedback);
    //QAction *submitFeature = helpMenu->addAction(tr("&Submit Feature Request"), this, &MainWindow::submitFeatureRequest);
    QAction *citeAct = helpMenu->addAction(tr("&How to Cite"), this, &MainWindow::cite);
    QAction *copyrightAct = helpMenu->addAction(tr("&License"), this, &MainWindow::copyright);

    thePreferences = SimCenterPreferences::getInstance();
}



void MainWindow::copyright()
{
    QString textCopyright = "\
        <p>\
        The source code is licensed under a BSD 2-Clause License:<p>\
        \"Copyright (c) 2017-2018, The Regents of the University of California (Regents).\"\
        All rights reserved.<p>\
        <p>\
        Redistribution and use in source and binary forms, with or without \
        modification, are permitted provided that the following conditions are met:\
        <p>\
         1. Redistributions of source code must retain the above copyright notice, this\
         list of conditions and the following disclaimer.\
         \
         \
         2. Redistributions in binary form must reproduce the above copyright notice,\
         this list of conditions and the following disclaimer in the documentation\
         and/or other materials provided with the distribution.\
         <p>\
         THIS SOFTWARE IS PROVIDED BY THE COPYRIGHT HOLDERS AND CONTRIBUTORS \"AS IS\" AND\
         ANY EXPRESS OR IMPLIED WARRANTIES, INCLUDING, BUT NOT LIMITED TO, THE IMPLIED\
         WARRANTIES OF MERCHANTABILITY AND FITNESS FOR A PARTICULAR PURPOSE ARE\
         DISCLAIMED. IN NO EVENT SHALL THE COPYRIGHT OWNER OR CONTRIBUTORS BE LIABLE FOR\
         ANY DIRECT, INDIRECT, INCIDENTAL, SPECIAL, EXEMPLARY, OR CONSEQUENTIAL DAMAGES\
         (INCLUDING, BUT NOT LIMITED TO, PROCUREMENT OF SUBSTITUTE GOODS OR SERVICES;\
         LOSS OF USE, DATA, OR PROFITS; OR BUSINESS INTERRUPTION) HOWEVER CAUSED AND\
            ON ANY THEORY OF LIABILITY, WHETHER IN CONTRACT, STRICT LIABILITY, OR TORT\
            (INCLUDING NEGLIGENCE OR OTHERWISE) ARISING IN ANY WAY OUT OF THE USE OF THIS\
            SOFTWARE, EVEN IF ADVISED OF THE POSSIBILITY OF SUCH DAMAGE.\
            <p>\
            The views and conclusions contained in the software and documentation are those\
            of the authors and should not be interpreted as representing official policies,\
            either expressed or implied, of the FreeBSD Project.\
            <p>\
            REGENTS SPECIFICALLY DISCLAIMS ANY WARRANTIES, INCLUDING, BUT NOT LIMITED TO, \
            THE IMPLIED WARRANTIES OF MERCHANTABILITY AND FITNESS FOR A PARTICULAR PURPOSE.\
            THE SOFTWARE AND ACCOMPANYING DOCUMENTATION, IF ANY, PROVIDED HEREUNDER IS \
            PROVIDED \"AS IS\". REGENTS HAS NO OBLIGATION TO PROVIDE MAINTENANCE, SUPPORT,\
            UPDATES, ENHANCEMENTS, OR MODIFICATIONS.\
            <p>\
            ------------------------------------------------------------------------------------\
            <p>\
            The compiled binary form of this application is licensed under a GPL Version 3 license.\
            The licenses are as published by the Free Software Foundation and appearing in the LICENSE file\
            included in the packaging of this application. \
            <p>\
            ------------------------------------------------------------------------------------\
            <p>\
            This software makes use of the QT packages (unmodified): core, gui, widgets and network\
                                                                     <p>\
                                                                     QT is copyright \"The Qt Company Ltd&quot; and licensed under the GNU Lesser General \
                                                                     Public License (version 3) which references the GNU General Public License (version 3)\
      <p>\
      The licenses are as published by the Free Software Foundation and appearing in the LICENSE file\
      included in the packaging of this application. \
      <p>\
      ------------------------------------------------------------------------------------\
      ";


         QMessageBox msgBox;
    QSpacerItem *theSpacer = new QSpacerItem(700, 0, QSizePolicy::Minimum, QSizePolicy::Expanding);
    msgBox.setText(textCopyright);
    QGridLayout *layout = (QGridLayout*)msgBox.layout();
    layout->addItem(theSpacer, layout->rowCount(),0,1,layout->columnCount());
    msgBox.exec();

}


void MainWindow::version()
{
    QMessageBox::about(this, tr("Version"),
                       tr("Version 2.1.0 "));
}

void MainWindow::preferences()
{
  thePreferences->show();
}

void MainWindow::about()
{
  /*
    QString textAbout = "\
              This is the open-source quoFEM tool. It is an application intended to augment finite element applications with\
              sampling and optimization methods. These methods will allow users to provide, for example, uncertainty\
             quantification in the structural responses and parameter estimation of input variables in calibration studies.\
             <p>\
             Version 2.1.0 of this tool utilizes the Dakota software to provide the UQ and optimization methods. Dakota\
             will repeatedly invoke the finite element application either locally on the users dekstop machine or remotely\
             on high performance computing resources at the Texas Advanced Computing Center through the NHERI DesignSafe cyberinfrastructure.\
             <p>\
             This work is based on material supported by the National Science Foundation under grant 1612843<p>\
            ";

            QMessageBox msgBox;
    QSpacerItem *theSpacer = new QSpacerItem(500, 0, QSizePolicy::Minimum, QSizePolicy::Expanding);
    msgBox.setText(textAbout);
    QGridLayout *layout = (QGridLayout*)msgBox.layout();
    layout->addItem(theSpacer, layout->rowCount(),0,1,layout->columnCount());
    msgBox.exec();
  */


    QString aboutTitle = "About the SimCenter quoFEM Application"; // this is the title displayed in the on About dialog
    QString aboutSource = ":/images/aboutQUOFEM.html";  // this is an HTML file stored under resources

    DialogAbout *dlg = new DialogAbout();
    dlg->setTitle(aboutTitle);
    dlg->setTextSource(aboutSource);

    //
    // adjust size of application window to the available display
    //
    QRect rec = QApplication::desktop()->screenGeometry();
    int height = 0.50*rec.height();
    int width  = 0.50*rec.width();

    dlg->resize(width, height);
    dlg->exec();
    delete dlg;
}

void MainWindow::submitFeedback()
{
    QString messageBoardURL("https://simcenter-messageboard.designsafe-ci.org/smf/index.php?board=4.0");
    QDesktopServices::openUrl(QUrl(messageBoardURL, QUrl::TolerantMode));
}

void MainWindow::manual()
{
  QString featureRequestURL = QString("https://nheri-simcenter.github.io/quoFEM-Documentation/");
    QDesktopServices::openUrl(QUrl(featureRequestURL, QUrl::TolerantMode));
}




void MainWindow::cite()
{
  QString citeText = QString("Frank McKenna, Nikhil Padhye, & Adam Zsarnoczay. (2019, September 30). NHERI-SimCenter/quoFEM: Vesion 2.0.0 (Version v2.0.0). Zenodo. http://doi.org/10.5281/zenodo.3466061");
    QMessageBox msgBox;
    QSpacerItem *theSpacer = new QSpacerItem(700, 0, QSizePolicy::Minimum, QSizePolicy::Expanding);
    msgBox.setText(citeText);
    QGridLayout *layout = (QGridLayout*)msgBox.layout();
    layout->addItem(theSpacer, layout->rowCount(),0,1,layout->columnCount());
    msgBox.exec();
}<|MERGE_RESOLUTION|>--- conflicted
+++ resolved
@@ -748,20 +748,6 @@
         return;
 
     }
-
-<<<<<<< HEAD
-    //
-    // now invoke dakota, done via a python script in tool app dircetory
-    //
-
-    // wrap paths with quotes:
-    pySCRIPT = "\"" + pySCRIPT + "\"";
-    tDirectory = "\"" + tDirectory + "\"";
-    tmpDirectory = "\"" + tmpDirectory + "\"";
-
-    QProcess *proc = new QProcess();
-=======
->>>>>>> 730a562f
 
     QJsonObject femApplications = jsonObj["femApplications"].toObject();
     QJsonArray femApplicationsArray = femApplications["Applications"].toArray();
