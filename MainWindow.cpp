--- conflicted
+++ resolved
@@ -1100,50 +1100,6 @@
     }
 
     //
-<<<<<<< HEAD
-    // now invoke dakota, done via a python script in tool app dircetory
-    //
-
-
-    QProcess *proc = new QProcess();
-
-    QString python("python");
-    QSettings settings("SimCenter", "Common"); 
-    QVariant  pythonLocationVariant = settings.value("pythonExePath");
-    if (pythonLocationVariant.isValid()) 
-      python = pythonLocationVariant.toString();
-
-#ifdef Q_OS_WIN
-
-    QStringList args{pySCRIPT, tDirectory, tmpDirectory, "runningRemote"};
-    qDebug() << args;
-    proc->execute(python, args);
-
-    //QString command = QString("python ") + pySCRIPT + QString(" ") + tDirectory + QString(" ") + tmpDirectory + QString(" runningRemote");
-    //qDebug() << command;
-    //proc->execute("cmd", QStringList() << "/C" << command);
-    //   proc->start("cmd", QStringList(), QIODevice::ReadWrite);
-
-#else
-
-    // wrap paths with quotes:
-    pySCRIPT = "\"" + pySCRIPT + "\"";
-    tDirectory = "\"" + tDirectory + "\"";
-    tmpDirectory = "\"" + tmpDirectory + "\"";
-    QString command = QString("source $HOME/.bashrc; source $HOME/.bash_profile; \"") + python +QString("\" ") + pySCRIPT + QString(" ") + tDirectory + QString(" ") + tmpDirectory + QString(" runningRemote");
-    proc->execute("bash", QStringList() << "-c" <<  command);
-    qDebug() << command;
-    // proc->start("bash", QStringList("-i"), QIODevice::ReadWrite);
-#endif
-    proc->waitForStarted();
-
-    **/
-
-    return;
-
-    //
-=======
->>>>>>> efee1772
     // in tmpDirectory we will zip up current template dir and then remove before sending (doone to reduce number of sends)
     //
 
