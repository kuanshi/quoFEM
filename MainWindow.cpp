--- conflicted
+++ resolved
@@ -325,11 +325,7 @@
     //delete theRemoteInterface;
     thread->quit();
     theRemoteInterface->deleteLater();
-<<<<<<< HEAD
-//    thread->terminate();
-=======
-   // thread->terminate();
->>>>>>> 4391f982
+
     delete jobCreator;
     delete jobManager;
 }
