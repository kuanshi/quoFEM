--- conflicted
+++ resolved
@@ -203,10 +203,7 @@
 
     random = new InputWidgetParameters();
     edp = new InputWidgetEDP(random);
-<<<<<<< HEAD
-=======
     fem = new InputWidgetFEM(random,edp);
->>>>>>> 0858c4b0
     uq = new UQ_EngineSelection(random,fem,edp);
     random->setParametersWidget(uq->getParameters());
 
