/* *****************************************************************************
Copyright (c) 2016-2017, The Regents of the University of California (Regents).
All rights reserved.

Redistribution and use in source and binary forms, with or without 
modification, are permitted provided that the following conditions are met:

1. Redistributions of source code must retain the above copyright notice, this
   list of conditions and the following disclaimer.
2. Redistributions in binary form must reproduce the above copyright notice,
   this list of conditions and the following disclaimer in the documentation
   and/or other materials provided with the distribution.

THIS SOFTWARE IS PROVIDED BY THE COPYRIGHT HOLDERS AND CONTRIBUTORS "AS IS" AND
ANY EXPRESS OR IMPLIED WARRANTIES, INCLUDING, BUT NOT LIMITED TO, THE IMPLIED
WARRANTIES OF MERCHANTABILITY AND FITNESS FOR A PARTICULAR PURPOSE ARE
DISCLAIMED. IN NO EVENT SHALL THE COPYRIGHT OWNER OR CONTRIBUTORS BE LIABLE FOR
ANY DIRECT, INDIRECT, INCIDENTAL, SPECIAL, EXEMPLARY, OR CONSEQUENTIAL DAMAGES
(INCLUDING, BUT NOT LIMITED TO, PROCUREMENT OF SUBSTITUTE GOODS OR SERVICES;
 OF USE, DATA, OR PROFITS; OR BUSINESS INTERRUPTION) HOWEVER CAUSED AND
ON ANY THEORY OF LIABILITY, WHETHER IN CONTRACT, STRICT LIABILITY, OR TORT
(INCLUDING NEGLIGENCE OR OTHERWISE) ARISING IN ANY WAY OUT OF THE USE OF THIS
SOFTWARE, EVEN IF ADVISED OF THE POSSIBILITY OF SUCH DAMAGE.

The views and conclusions contained in the software and documentation are those
of the authors and should not be interpreted as representing official policies,
either expressed or implied, of the FreeBSD Project.

REGENTS SPECIFICALLY DISCLAIMS ANY WARRANTIES, INCLUDING, BUT NOT LIMITED TO, 
THE IMPLIED WARRANTIES OF MERCHANTABILITY AND FITNESS FOR A PARTICULAR PURPOSE.
THE SOFTWARE AND ACCOMPANYING DOCUMENTATION, IF ANY, PROVIDED HEREUNDER IS 
PROVIDED "AS IS". REGENTS HAS NO OBLIGATION TO PROVIDE MAINTENANCE, SUPPORT, 
UPDATES, ENHANCEMENTS, OR MODIFICATIONS.

*************************************************************************** */

// Written: fmckenna

#include <ZipUtils.h>
#include <QTreeView>
#include <QStandardItemModel>
#include <QItemSelectionModel>
#include <QDebug>
#include "MainWindow.h"
#include <QHBoxLayout>
#include <QFileDialog>
#include <QMessageBox>
#include <QJsonObject>
#include <QJsonDocument>
#include <QMenuBar>
#include <QAction>
#include <QMenu>
#include <QApplication>
#include <SimCenterPreferences.h>
#include <QSettings>
#include <Utils/dialogabout.h>
#include "SidebarWidgetSelection.h"

#include <InputWidgetEDP.h>
#include <InputWidgetFEM.h>
#include <UQ_EngineSelection.h>
#include <UQ_Results.h>
#include <InputWidgetParameters.h>
#include <RandomVariablesContainer.h>
#include <GoogleAnalytics.h>

#include <DakotaResultsSampling.h>
#include <SimCenterPreferences.h>

#include <QVBoxLayout>
#include <HeaderWidget.h>
#include <FooterWidget.h>
#include <QPushButton>
#include <InputWidgetFEM.h>
#include <UQ_EngineSelection.h>
//#include <InputWidgetEDP.h>
#include <QFileInfo>
#include <QProcess>
#include <QDesktopWidget>
#include <QUuid>
#include <QLabel>
#include <QLineEdit>
#include <QtNetwork/QNetworkAccessManager>
#include <QtNetwork/QNetworkReply>
#include <QtNetwork/QNetworkRequest>
#include <QHostInfo>

//#include <AgaveCLI.h>
#include <AgaveCurl.h>
#include <RemoteJobCreator.h>
#include <RemoteJobManager.h>
#include <QThread>
#include <QSettings>
#include <QDesktopServices>
#include <Utils/RelativePathResolver.h>



void
MainWindow::errorMessage(const QString msg){
    //qApp->processEvents(QEventLoop::ExcludeUserInputEvents);
    errorLabel->setText(msg);
    qDebug() << "ERROR MESSAGE" << msg;
}

void
MainWindow::fatalMessage(const QString msg){
    //qApp->processEvents(QEventLoop::ExcludeUserInputEvents);
    errorLabel->setText(msg);
    qDebug() << "ERROR MESSAGE" << msg;
}

MainWindow::MainWindow(QWidget *parent)
    : QMainWindow(parent), loggedIn(false)
{
    //
    // user settings
    //


    /*
    QSettings settings("SimCenter", "uqFEM");
    QVariant savedValue = settings.value("uuid");
    QUuid uuid;
    if (savedValue.isNull()) {
        uuid = QUuid::createUuid();
        settings.setValue("uuid",uuid);
    } else
        uuid =savedValue.toUuid();
    */

    //
    // create the interface, jobCreator and jobManager
    //
    QString tenant("designsafe");
    QString storage("agave://designsafe.storage.default/");
    QString dirName("quoFEM");

    //theRemoteInterface = new AgaveCLI(tenant, storage, this);
    theRemoteInterface =  new AgaveCurl(tenant, storage, &dirName);
    jobCreator = new RemoteJobCreator(theRemoteInterface);
    jobManager = new RemoteJobManager(theRemoteInterface, this);


    //
    // create a layout & widget for central area of this QMainWidget
    //  to this widget we will add a header, selection, button and footer widgets
    //

    QWidget *centralWidget = new QWidget();
    QVBoxLayout *layout = new QVBoxLayout();
    centralWidget->setLayout(layout);

    QRect rec = QApplication::desktop()->screenGeometry();

    int height = 0.7*rec.height();
    int width = 0.8*rec.width();

    this->resize(width, height);


    //
    // add SimCenter Header
    //

    HeaderWidget *header = new HeaderWidget();
    header->setHeadingText(tr("quoFEM Application"));
    layout->addWidget(header);

    // place a location for messages;
    QHBoxLayout *layoutMessages = new QHBoxLayout();
    errorLabel = new QLabel();
    layoutMessages->addWidget(errorLabel);
    header->appendLayout(layoutMessages);

    // place login info
    QHBoxLayout *layoutLogin = new QHBoxLayout();
    QLabel *name = new QLabel();
    //name->setText("");
    loginButton = new QPushButton();
    loginButton->setText("Login");
    layoutLogin->addWidget(name);
    layoutLogin->addWidget(loginButton);
    layoutLogin->setAlignment(Qt::AlignLeft);
    header->appendLayout(layoutLogin);

    //
    // create a widget for selection:
    //
    // first create the main widgets for input:
    //   fem - for obtaiinging FEM info
    //   random - for the random variable definitions
    //   uq - for the UQ or optimization method
    //   results - to display the results
    //
    // then we add these to the selection widget, something that will allow users to switch between
    // these input widges & add the input widets to this selection widget
    //
    // finally we add new selection widget to layout

    //the input widgets

    random = new InputWidgetParameters();
    fem = new InputWidgetFEM(random);
    edp = new InputWidgetEDP(random);
    uq = new UQ_EngineSelection(edp);
    random->setParametersWidget(uq->getParameters());


    connect(uq, SIGNAL(onNumModelsChanged(int)), fem, SLOT(numModelsChanged(int)));

    // create selection widget & add the input widgets
    results = new UQ_Results();

    inputWidget = new SidebarWidgetSelection();

    inputWidget->addInputWidget(tr("UQ"), tr("Uncertainty Quantification Methods"), uq);
    inputWidget->addInputWidget(tr("FEM"), tr("Finite Element Method Application"), fem);
    inputWidget->addInputWidget(tr("RV"), tr("Random Variables"), random);
    inputWidget->addInputWidget(tr("QoI"), tr("Quantities of Interest"), edp);
    inputWidget->addInputWidget(tr("RES"), tr("Results"), results);

    //inputWidget->setFont(QFont( "lucida", 20, QFont::Bold, TRUE ) );

    // let ubput widget know end of ptions, then set initial input to fem
    inputWidget->buildTreee();
    inputWidget->setSelection(tr("UQ"));
    //inputWidget->setMinimumWidth(600);
    // add selection widget to the central layout previosuly created
    layout->addWidget(inputWidget);

    //
    // add run, run-DesignSafe and exit buttons into a new widget for buttons
    //

    // create the buttons widget and a layout for it
    QHBoxLayout *pushButtonLayout = new QHBoxLayout();
    pushButtonLayout->setSpacing(10);

    QPushButton *runButton = new QPushButton();
    runButton->setText(tr("RUN"));
    pushButtonLayout->addWidget(runButton);

    QPushButton *runDesignSafeButton = new QPushButton();
    runDesignSafeButton->setText(tr("RUN at DesignSafe"));
    pushButtonLayout->addWidget(runDesignSafeButton);

    QPushButton *getDesignSafeButton = new QPushButton();
    getDesignSafeButton->setText(tr("GET from DesignSafe"));
    pushButtonLayout->addWidget(getDesignSafeButton);

    QPushButton *exitButton = new QPushButton();
    exitButton->setText(tr("Exit"));
    pushButtonLayout->addWidget(exitButton);

    //
    // finally create login window for when loogged in clicked
    //

    loginWindow = new QWidget();
    QGridLayout *loginLayout = new QGridLayout();
    SectionTitle *info=new SectionTitle();
    info->setText(tr("DesignSafe User Account Info:"));

    QLabel *nameLabel = new QLabel();
    nameLabel->setText("Username:");
    QLabel *passwordLabel = new QLabel();
    passwordLabel->setText("Password:");
    nameLineEdit = new QLineEdit();
    passwordLineEdit = new QLineEdit();
    passwordLineEdit->setEchoMode(QLineEdit::Password);
    loginSubmitButton = new QPushButton();
    loginSubmitButton->setText("Login");
    loginLayout->addWidget(info,0,0,2,2,Qt::AlignBottom);
    loginLayout->addWidget(nameLabel,2,0);
    loginLayout->addWidget(nameLineEdit,2,1);
    loginLayout->addWidget(passwordLabel,3,0);
    loginLayout->addWidget(passwordLineEdit,3,1);
    loginLayout->addWidget(loginSubmitButton,4,2);
    loginWindow->setLayout(loginLayout);

    //
    // connect signals & slots
    //

    // error & status messages
    connect(theRemoteInterface,SIGNAL(errorMessage(QString)), this, SLOT(errorMessage(QString)));
    connect(theRemoteInterface,SIGNAL(statusMessage(QString)), this, SLOT(errorMessage(QString)));
    connect(theRemoteInterface,SIGNAL(fatalMessage(QString)), this, SLOT(fatalMessage(QString)));

    connect(fem,SIGNAL(sendErrorMessage(QString)),this,SLOT(errorMessage(QString)));
    connect(fem,SIGNAL(sendStatusMessage(QString)),this,SLOT(statusMessage(QString)));
    connect(fem,SIGNAL(sendStatusMessage(QString)),this,SLOT(fatalMessage(QString)));

    connect(random,SIGNAL(sendErrorMessage(QString)),this,SLOT(errorMessage(QString)));
    connect(random,SIGNAL(sendStatusMessage(QString)),this,SLOT(statusMessage(QString)));
    connect(random,SIGNAL(sendFatalMessage(QString)),this,SLOT(fatalMessage(QString)));

    connect(results,SIGNAL(sendErrorMessage(QString)),this,SLOT(errorMessage(QString)));
    connect(results,SIGNAL(sendStatusMessage(QString)),this,SLOT(statusMessage(QString)));
    connect(results,SIGNAL(sendFatalMessage(QString)),this,SLOT(fatalMessage(QString)));

    connect(uq,SIGNAL(sendErrorMessage(QString)),this,SLOT(errorMessage(QString)));

    connect(uq,SIGNAL(sendStatusMessage(QString)),this,SLOT(statusMessage(QString)));
    connect(uq,SIGNAL(sendFatalMessage(QString)),this,SLOT(fatalMessage(QString)));

    connect(edp,SIGNAL(sendErrorMessage(QString)),this,SLOT(errorMessage(QString)));
    connect(edp,SIGNAL(sendStatusMessage(QString)),this,SLOT(statusMessage(QString)));
    connect(edp,SIGNAL(sendFatalMessage(QString)),this,SLOT(fatalMessage(QString)));

    connect(jobManager,SIGNAL(errorMessage(QString)),this,SLOT(errorMessage(QString)));
    connect(jobManager,SIGNAL(statusMessage(QString)),this,SLOT(statusMessage(QString)));
    connect(jobManager,SIGNAL(fatalMessage(QString)),this,SLOT(fatalMessage(QString)));

    connect(jobCreator,SIGNAL(errorMessage(QString)),this,SLOT(errorMessage(QString)));
    connect(jobCreator,SIGNAL(statusMessage(QString)),this,SLOT(statusMessage(QString)));
    connect(jobCreator,SIGNAL(fatalMessage(QString)),this,SLOT(fatalMessage(QString)));

    // login
    connect(loginButton,SIGNAL(clicked(bool)),this,SLOT(onLoginButtonClicked()));
    connect(loginSubmitButton,SIGNAL(clicked(bool)),this,SLOT(onLoginSubmitButtonClicked()));

    connect(this,SIGNAL(attemptLogin(QString, QString)),theRemoteInterface,SLOT(loginCall(QString, QString)));
    connect(theRemoteInterface,SIGNAL(loginReturn(bool)),this,SLOT(attemptLoginReturn(bool)));

    // logout
    connect(this,SIGNAL(logout()),theRemoteInterface,SLOT(logoutCall()));
    connect(theRemoteInterface,SIGNAL(logoutReturn(bool)),this,SLOT(logoutReturn(bool)));

    // connect job manager
    connect(runButton, SIGNAL(clicked(bool)),this,SLOT(onRunButtonClicked()));
    connect(runDesignSafeButton, SIGNAL(clicked(bool)),this,SLOT(onRemoteRunButtonClicked()));
    connect(getDesignSafeButton, SIGNAL(clicked(bool)),this,SLOT(onJobsManagerButtonClicked()));

    // exit
    connect(exitButton, SIGNAL(clicked(bool)),this,SLOT(onExitButtonClicked()));

    // change the UQ engine
    connect(uq,SIGNAL(onUQ_EngineChanged()), this,SLOT(onUQ_EngineChanged()));

    // add button widget to layout
    //layout->addWidget(buttonWidget);
    layout->addLayout(pushButtonLayout);

    //
    // add SimCenter footer
    //

    //FooterWidget *footer = new FooterWidget();
    //layout->addWidget(footer);

    layout->setSpacing(0);

    this->setCentralWidget(centralWidget);

    this->createActions();

    //
    // create QThread in which the Interface will work, move interface to it,
    // connect slots to thread to quit and invoke interface destructor & start running
    //

    thread = new QThread();
    theRemoteInterface->moveToThread(thread);

    connect(thread, SIGNAL(finished()), theRemoteInterface, SLOT(deleteLater()));//adding back
    connect(thread, SIGNAL(finished()), thread, SLOT(deleteLater()));

    thread->start();


    // adding back ---
    //
    // at startup make some URL calls to cleect tool stats
    //

    manager = new QNetworkAccessManager(this);

    connect(manager, SIGNAL(finished(QNetworkReply*)),
            this, SLOT(replyFinished(QNetworkReply*)));

    // send get to my simple counter
    manager->get(QNetworkRequest(QUrl("http://opensees.berkeley.edu/OpenSees/developer/uqFEM/use.php")));

    //QDir workingDir(QStandardPaths::writableLocation(QStandardPaths::DocumentsLocation));

    workingDirectory = SimCenterPreferences::getInstance()->getRemoteWorkDir();

    QDir dirWorkRemote(workingDirectory);
    if (!dirWorkRemote.exists())
        if (!dirWorkRemote.mkpath(workingDirectory)) {
            emit errorMessage(QString("Could not create Working Dir: ") + workingDirectory + QString(" . Try using an existing directory or make sure you have permission to create the working directory."));
            return;
        }

    workingDirectory = SimCenterPreferences::getInstance()->getLocalWorkDir();

    QDir dirWork(workingDirectory);
    if (!dirWork.exists())
        if (!dirWork.mkpath(workingDirectory)) {
            emit errorMessage(QString("Could not create Working Dir: ") + workingDirectory + QString(" . Try using an existing directory or make sure you have permission to create the working directory."));
            return;
        }

    QSettings settings("SimCenter", "Common");
    QVariant  loginName = settings.value("loginAgave");
    QVariant  loginPassword = settings.value("passwordAgave");
    if (loginName.isValid()) {
        nameLineEdit->setText(loginName.toString());
    }
    if (loginPassword.isValid()) {
        passwordLineEdit->setText(loginPassword.toString());
    }
}

MainWindow::~MainWindow()
{
    //
    // call quit on thread and deleteLater on interface
    // -interface destructor called here
    thread->quit();
    theRemoteInterface->deleteLater();

    // destroy objects we created
    delete jobCreator;
    delete jobManager;
    delete manager;// adding back
}

bool copyPath(QString sourceDir, QString destinationDir, bool overWriteDirectory)
{
    QDir originDirectory(sourceDir);

    if (! originDirectory.exists())
    {
        qDebug() << "Origin Directory: " << sourceDir << " Does not exist";
        return false;
    }

    QDir destinationDirectory(destinationDir);

    if(destinationDirectory.exists() && !overWriteDirectory)
    {
        return false;
    }
    else if(destinationDirectory.exists() && overWriteDirectory)
    {
        destinationDirectory.removeRecursively();
    }

    originDirectory.mkpath(destinationDir);

    foreach (QString directoryName,
             originDirectory.entryList(QDir::Dirs | QDir::NoDotAndDotDot))
    {
        if (!directoryName.startsWith(QString("tmp.SimCenter"))) {
            QString destinationPath = destinationDir + "/" + directoryName;
            copyPath(sourceDir + "/" + directoryName, destinationPath, overWriteDirectory);
        }
    }

    foreach (QString fileName, originDirectory.entryList(QDir::Files))
    {
        QFile::copy(sourceDir + "/" + fileName, destinationDir + "/" + fileName);
    }

    /*! Possible race-condition mitigation? */
    QDir finalDestination(destinationDir);
    finalDestination.refresh();

    if(finalDestination.exists())
    {
        return true;
    }

    return false;
}

static int count = 0;

int
MainWindow::runApplication(QString program, QStringList args) {

    QProcess *proc = new QProcess();

    proc->setProcessChannelMode(QProcess::SeparateChannels);
    auto procEnv = QProcessEnvironment::systemEnvironment();
    QString pathEnv = procEnv.value("PATH");
    QString pythonPathEnv = procEnv.value("PYTHONPATH");

    QString python("python");
    QString exportPath("export PATH=$PATH");
    QSettings settings("SimCenter", "Common");
    QVariant  pythonLocationVariant = settings.value("pythonExePath");
    if (pythonLocationVariant.isValid())
      python = pythonLocationVariant.toString();

    QSettings settingsApplication("SimCenter", QCoreApplication::applicationName());
    QVariant  openseesPathVariant = settingsApplication.value("openseesPath");
    if (openseesPathVariant.isValid()) {
        QFileInfo openseesFile(openseesPathVariant.toString());
        if (openseesFile.exists()) {
            QString openseesPath = openseesFile.absolutePath();
            pathEnv = openseesPath + ';' + pathEnv;
            exportPath += ":" + openseesPath;
        }
    }

    QVariant  dakotaPathVariant = settingsApplication.value("dakotaPath");
    if (dakotaPathVariant.isValid()) {
        QFileInfo dakotaFile(dakotaPathVariant.toString());
        if (dakotaFile.exists()) {
            QString dakotaPath = dakotaFile.absolutePath();
            QString dakotaPythonPath = QFileInfo(dakotaPath).absolutePath() + QDir::separator() +
                    "share" + QDir::separator() + "Dakota" + QDir::separator() + "Python";
            pathEnv = dakotaPath + ';' + pathEnv;
            exportPath += ":" + dakotaPath;
            pythonPathEnv = dakotaPythonPath + ";" + pythonPathEnv;
        }
    }

    procEnv.insert("PATH", pathEnv);
    procEnv.insert("PYTHONPATH", pythonPathEnv);
    proc->setProcessEnvironment(procEnv);

#ifdef Q_OS_WIN

    //python = QString('\"') + python + QString('\"');

    proc->start(program,args);

    bool failed = false;
    if (!proc->waitForStarted(-1))
    {
        qDebug() << "Failed to start the workflow!!! exit code returned: " << proc->exitCode();
        qDebug() << proc->errorString().split('\n');
        emit errorMessage("Failed to start the workflow!!!");
        failed = true;
    }

    if(!proc->waitForFinished(-1))
    {
        qDebug() << "Failed to finish running the workflow!!! exit code returned: " << proc->exitCode();
        qDebug() << proc->errorString();
        emit errorMessage("Failed to finish running the workflow!!!");
        return -1;
    }


    if(0 != proc->exitCode())
    {
        qDebug() << "Failed to run the workflow!!! exit code returned: " << proc->exitCode();
        qDebug() << proc->errorString();
        emit errorMessage("Failed to run the workflow!!!");
        return proc->exitCode();
    }

    if(failed)
    {
        qDebug().noquote() << proc->readAllStandardOutput();
        qDebug().noquote() << proc->readAllStandardError();
        return -1;
    }

#else

    QDir homeDir(QDir::homePath());
    QString sourceBash("\"");
    if (homeDir.exists(".bash_profile")) {
      sourceBash = QString("source $HOME/.bash_profile; ");
    } else if (homeDir.exists(".bashrc")) {
      sourceBash = QString("source $HOME/.bashrc; ");
    } else if (homeDir.exists(".zprofile")) {
      sourceBash = QString("source $HOME/.zprofile; ");
    } else if (homeDir.exists(".zshrc")) {
      sourceBash = QString("source $HOME/.zshrc; ");
    } else
      emit errorMessage( "No .bash_profile, .bashrc or .zshrc file found. This may not find Dakota or OpenSees");

    // note the above not working under linux because bash_profile not being called so no env variables!!
    QString command = sourceBash + exportPath + "; \"" + program + QString("\"  ");
    for ( const auto& arg : args  )
    {
        command += "\"" + arg + "\" ";
    }

    command += "> $HOME/Documents/quoFEM/fem.out." + QString::number(count) + " file 2>&1";
    qDebug() << "COMMAND" << command;

    proc->execute("bash", QStringList() << "-c" <<  command);
    proc->waitForStarted();

#endif

   return 0;
}

void MainWindow::onRunButtonClicked() {

    GoogleAnalytics::ReportLocalRun();

    //
    // get program & input file from fem widget
    //

    QString application = fem->getApplicationName();
    QString mainInput = fem->getMainInput();

    // first, delete the tmp.SimCenter directory if it already exists
    workingDirectory = SimCenterPreferences::getInstance()->getLocalWorkDir();

    QString tmpSimCenterDirectoryName = workingDirectory + QDir::separator() + QString("tmp.SimCenter");
    QDir tmpSimCenterDirectory(tmpSimCenterDirectoryName);
    if(tmpSimCenterDirectory.exists()) {
        tmpSimCenterDirectory.removeRecursively();
    }

    // now mkpath to tmp.SimnCenter/templatedir
    QString templateDirectory = workingDirectory + QDir::separator() + QString("tmp.SimCenter") + QDir::separator() + QString("templatedir");
    tmpSimCenterDirectory.mkpath(tmpSimCenterDirectoryName);

    // if a standard fem app, copy files to template dir instead of aving backend do it
    //   .. on second thoughts maybe the create driver function should be doing this .. would mean specialCopy redone though
    if (mainInput != "") {

        QFileInfo fileInfo(mainInput);
        QDir fileDir = fileInfo.absolutePath();

        QString fileName =fileInfo.fileName();
        QString path = fileDir.absolutePath();// + QDir::separator();

        qDebug() << "workdir set to " << fileDir;

        if (! fileDir.exists()) {
            errorMessage(QString("Directory ") + path + QString(" specified does not exist!"));
            return;
        }

        //
        // given path to input file we are going to create temporary directory below it
        // and copy all files from this input file directory to the new subdirectory
        //

        qDebug() << "creating the temp directory and copying files there... " << templateDirectory;
        copyPath(path, templateDirectory, true);

        // special copy the of the main script to set up lines containg parameters for  UQ engine

        //    QString mainScriptTmp = workingDirectory + QDir::separator() + fileName;
        QString mainScriptTmp = templateDirectory + QDir::separator() + fileName;
        qDebug() << "creating a special copy of the main FE model script... " << mainScriptTmp;
        fem->specialCopyMainInput(mainScriptTmp, random->getParametereNames());

    } else {

        // create template dir for other type of fem app to put stuff
        tmpSimCenterDirectory.mkpath(templateDirectory);
    }

    //
    // in new templatedir dir save the UI data into dakota.json file (same result as using saveAs)
    //

    QString inputFilename = templateDirectory + QDir::separator() + tr("dakota.json");

    qDebug() << "creating dakota input at " << inputFilename;
    QFile file(inputFilename);
    if (!file.open(QFile::WriteOnly | QFile::Text)) {
        QMessageBox::warning(this, tr("Application"),
                             tr("Cannot write file %1:\n%2.")
                             .arg(QDir::toNativeSeparators(inputFilename),
                                  file.errorString()));
        return;
    }


    QJsonObject json;
    if  (this->outputToJSON(json) == false) {
        file.close();
        return;
    }

    QJsonDocument doc(json);
    file.write(doc.toJson());
    file.close();

    //
    // Get applications to run for FEM & UQ
    //   1. get uq to outputApp to a JSON object & from object get app name
    //   2. from workflowapplications file get program name
    //

    QString homeDIR = QDir::homePath();
    QString appDIR = SimCenterPreferences::getInstance()->getAppDir();

    QString programToExe;
    QString femProgramToExe;

    //
    // get UQ app
    //

    QJsonObject appData;
    uq->outputAppDataToJSON(appData);
    QJsonObject uqDataObj = appData["UQ"].toObject();
    QString appName = uqDataObj["Application"].toString();

    // open workflowapplications
    QString workflowApplications = appDIR + QDir::separator() + QString("applications") + QDir::separator() + QString("WorkflowApplications.json");
    QFile workflowApplicationsFile(workflowApplications);
    if (!workflowApplicationsFile.open(QFile::ReadOnly | QFile::Text)) {
        QString message = QString("Error: could not open file") + workflowApplications;
        this->errorMessage(message);
        return;
    }

    // find UQ program to execute given UQ appname
    QString val = workflowApplicationsFile.readAll();
    QJsonDocument docWA = QJsonDocument::fromJson(val.toUtf8());
    QJsonObject jsonObj = docWA.object();
    workflowApplicationsFile.close();
    QJsonObject uqApplications = jsonObj["UQApplications"].toObject();
    QJsonArray uqApplicationsArray = uqApplications["Applications"].toArray();

    bool found = false;
    for (int i=0; i<uqApplicationsArray.size(); i++) {
        QJsonObject entry = uqApplicationsArray[i].toObject();
        QString programName = entry["Name"].toString();
        qDebug() << "programName: " << programName;
        if (programName == appName) {
            programToExe = entry["ExecutablePath"].toString();
            found = true;
            break;
        }
    }

    if (found == false) {
        QString message = QString("Error: could not find UQ application ") + appName;
        this->errorMessage(message);
        return;
    }

<<<<<<< HEAD
=======
    //
    // repeat for FEM application
    //

>>>>>>> 458ac4b6
    QJsonObject femApplications = jsonObj["femApplications"].toObject();
    QJsonArray femApplicationsArray = femApplications["Applications"].toArray();

    found = false;
    for (int i=0; i<femApplicationsArray.size(); i++) {
        QJsonObject entry = femApplicationsArray[i].toObject();
        QString programName = entry["Name"].toString();
        qDebug() << "programName: " << programName;
        if (programName == application) {
            femProgramToExe = entry["ExecutablePath"].toString();
            found = true;
            break;
        }
    }

    if (found == false) {
        QString message = QString("Error: could not find FEM application ") + application;
        this->errorMessage(message);
        return;
    }

    //
    // now we have applications to run, get full path & check exists
    //

    QString uqApp = appDIR +  QDir::separator() + programToExe;
    QString femApp = appDIR +  QDir::separator() + femProgramToExe;

   // QString tDirectory = workingDirectory + QDir::separator() + QString("tmp.SimCenter");


    // check the Apps exist
    QFile uqAppFile(uqApp);
    if (! uqAppFile.exists()) {
      errorMessage("UQ application does not exist, try to reset settings, if fails download application again");
      return;
    }

    QFile femAppFile(femApp);
    if (! femAppFile.exists()) {
      qDebug() << "FEM application: " << femApp;

      errorMessage("FEM Application does not exist, try to reset settings, if fails download application again");
      return;
    }

    //
    // invoke the fem aplication to create workflow driver
    //

    QString python("python");
    QSettings settings("SimCenter", "Common");
    QVariant  pythonLocationVariant = settings.value("pythonExePath");
    if (pythonLocationVariant.isValid())
      python = pythonLocationVariant.toString();

    count = 1;
    if (femApp.contains(".py")) {
        QStringList args{femApp, inputFilename, "runningLocal", "Mac"};
        this->runApplication(python, args);
    } else {
        QStringList args{inputFilename, "runningLocal", "Mac"};
        this->runApplication(femApp, args);
    }


    //
    // now invoke uq app
    //

    count = 2;
    if (uqApp.contains(".py")) {
        QStringList args{uqApp, tmpSimCenterDirectoryName, templateDirectory, "runningLocal"};
        this->runApplication(python, args);
    } else {
        QStringList args{tmpSimCenterDirectoryName, templateDirectory, "runningLocal"};
        this->runApplication(uqApp, args);
    }

    // Get the input json data from the dakota.json file
    QFile inputFile(inputFilename);
    inputFile.open(QFile::ReadOnly | QFile::Text);
    val = inputFile.readAll();
    doc = QJsonDocument::fromJson(val.toUtf8());
    QJsonObject inputData = doc.object();
    inputFile.close();

    QString problemType = inputData["UQ_Method"].toObject()["uqType"].toString();
    
    qDebug() << problemType;

    QString filenameOUT = tmpSimCenterDirectoryName + QDir::separator() + tr("dakota.out");
    QString filenameTAB;
    if (problemType == "Inverse Problem") {
        filenameTAB = tmpSimCenterDirectoryName + QDir::separator() + tr("dakota_mcmc_tabular.dat");
    } else {
        filenameTAB = tmpSimCenterDirectoryName + QDir::separator() + tr("dakotaTab.out");
    }

    this->processResults(filenameOUT, filenameTAB);
}




void MainWindow::onRemoteRunButtonClicked(){

    // check logged in
    if (loggedIn == false) {
          errorMessage("ERROR - You Need to Login");
          return;
    }

    GoogleAnalytics::ReportDesignSafeRun();

    //
    // get program & input file from fem widget
    //

    QString application = fem->getApplicationName();
    QString mainInput = fem->getMainInput();

    // first, delete the tmp.SimCenter directory if it already exists
    workingDirectory = SimCenterPreferences::getInstance()->getRemoteWorkDir();

    //
    // given path to input file we are going to create temporary directory below it
    // and copy all files from this input file directory to the new subdirectory
    //

    QUuid uniqueName = QUuid::createUuid();
    QString strUnique = uniqueName.toString();
    strUnique = strUnique.mid(1,36);


    QString tmpSimCenterDirectoryName = workingDirectory + QDir::separator() + QString("tmp.SimCenter" + strUnique);
    QDir tmpSimCenterDirectory(tmpSimCenterDirectoryName);

    if(tmpSimCenterDirectory.exists()) {
        tmpSimCenterDirectory.removeRecursively();
    }
    tmpSimCenterDirectory.mkpath(tmpSimCenterDirectoryName);

    QString tmpDirectory = tmpSimCenterDirectoryName + QDir::separator() + QString("templatedir");

    if (mainInput != "") {

        QFileInfo fileInfo(mainInput);
        QDir fileDir = fileInfo.absolutePath();

        QString fileName =fileInfo.fileName();
        QString path = fileDir.absolutePath();// + QDir::separator();

        qDebug() << "workdir set to " << fileDir;

        if (! fileDir.exists()) {
            errorMessage(QString("Directory ") + path + QString(" specified does not exist!"));
            return;
        }
        qDebug() << "workdir exists ";

        //
        // given path to input file we are going to create temporary directory below it
        // and copy all files from this input file directory to the new subdirectory
        //

        qDebug() << "creating the temp directory and copying files there... " << tmpDirectory;
        copyPath(path, tmpDirectory, true);

        // special copy the of the main script to set up lines containg parameters for  UQ engine

        //    QString mainScriptTmp = workingDirectory + QDir::separator() + fileName;
        QString mainScriptTmp = tmpDirectory + QDir::separator() + fileName;
        qDebug() << "creating a special copy of the main FE model script... " << mainScriptTmp;
        fem->specialCopyMainInput(mainScriptTmp, random->getParametereNames());
    } else {

        // create template dir for other type of fem app to put stuff
        tmpSimCenterDirectory.mkpath(tmpDirectory);
    }


    //
    // in new templatedir dir save the UI data into dakota.json file (same result as using saveAs)
    //

    QString inputFilename = tmpDirectory + QDir::separator() + tr("dakota.json");

    QFile file(inputFilename);
    if (!file.open(QFile::WriteOnly | QFile::Text)) {
        QMessageBox::warning(this, tr("Application"),
                             tr("Cannot write file %1:\n%2.")
                             .arg(QDir::toNativeSeparators(inputFilename),
                                  file.errorString()));
        return;
    }


    // remove current results widget
    results->setResultWidget(0);


    QJsonObject json;
    if (this->outputToJSON(json) == false) {
        file.close();
        return;
    }

    QJsonDocument doc(json);
    file.write(doc.toJson());
    file.close();

    //
    // Get applications to run for FEM & UQ
    //   1. get uq to outputApp to a JSON object & from object get app name
    //   2. from workflowapplications file get program name
    //

    QString homeDIR = QDir::homePath();
    QString appDIR = SimCenterPreferences::getInstance()->getAppDir();

    QString programToExe;
    QString femProgramToExe;

    //
    // get UQ app
    //

    QJsonObject appData;
    uq->outputAppDataToJSON(appData);
    QJsonObject uqDataObj = appData["UQ"].toObject();
    QString appName = uqDataObj["Application"].toString();

    // open workflowapplications
    QString workflowApplications = appDIR + QDir::separator() + QString("applications") + QDir::separator() + QString("WorkflowApplications.json");
    QFile workflowApplicationsFile(workflowApplications);
    if (!workflowApplicationsFile.open(QFile::ReadOnly | QFile::Text)) {
        QString message = QString("Error: could not open file") + workflowApplications;
        this->errorMessage(message);
        return;
    }

    // find UQ program to execute given UQ appname
    QString val = workflowApplicationsFile.readAll();
    QJsonDocument docWA = QJsonDocument::fromJson(val.toUtf8());
    QJsonObject jsonObj = docWA.object();
    workflowApplicationsFile.close();
    QJsonObject uqApplications = jsonObj["UQApplications"].toObject();
    QJsonArray uqApplicationsArray = uqApplications["Applications"].toArray();

    bool found = false;
    for (int i=0; i<uqApplicationsArray.size(); i++) {
        QJsonObject entry = uqApplicationsArray[i].toObject();
        QString programName = entry["Name"].toString();
        qDebug() << "programName: " << programName;
        if (programName == appName) {
            programToExe = entry["ExecutablePath"].toString();
            found = true;
            break;
        }
    }

    if (found == false) {
        QString message = QString("Error: could not find UQ application ") + appName;
        this->errorMessage(message);
        return;
    }

    //
    // repeat for FEM application
    //

    QJsonObject femApplications = jsonObj["femApplications"].toObject();
    QJsonArray femApplicationsArray = femApplications["Applications"].toArray();

    found = false;
    for (int i=0; i<femApplicationsArray.size(); i++) {
        QJsonObject entry = femApplicationsArray[i].toObject();
        QString programName = entry["Name"].toString();
        qDebug() << "programName: " << programName;
        if (programName == application) {
            femProgramToExe = entry["ExecutablePath"].toString();
            found = true;
            break;
        }
    }

    if (found == false) {
        QString message = QString("Error: could not find FEM application ") + application;
        this->errorMessage(message);
        return;
    }

    QString uqApp = appDIR +  QDir::separator() + programToExe;
    QString femApp = appDIR +  QDir::separator() + femProgramToExe;

    //
    // invoke the fem aplication to create workflow driver
    //

    QString python("python");
    QSettings settings("SimCenter", "Common");
    QVariant  pythonLocationVariant = settings.value("pythonExePath");
    if (pythonLocationVariant.isValid())
      python = pythonLocationVariant.toString();

    count = 1;
    if (femApp.contains(".py")) {
        QStringList args{femApp, inputFilename, "runningRemote", "Mac"};
        this->runApplication(python, args);
    } else {
        QStringList args{inputFilename, "runningRemote", "Mac"};
        this->runApplication(femApp, args);
    }

    //
    // invoke UQ engine with runningRemote flag to set up remote job
    //


    //
    // now invoke uq app
    //

    count = 2;
    if (uqApp.contains(".py")) {
        QStringList args{uqApp, tmpSimCenterDirectoryName, tmpDirectory, "runningRemote"};
        this->runApplication(python, args);
    } else {
        QStringList args{tmpSimCenterDirectoryName, tmpDirectory, "runningRemote"};
        this->runApplication(uqApp, args);
    }



/******




    //
    // now use the applications parseDAKOTA file to run dakota and produce output files:
    //    dakota.in dakota.out dakotaTab.out dakota.err
    //

    QString homeDIR = QDir::homePath();
    //QString appDIR = qApp->applicationDirPath();
    QString appDIR = SimCenterPreferences::getInstance()->getAppDir();

   // appDIR = homeDIR + QDir::separator() + QString("NHERI") + QDir::separator() + QString("uqFEM") +
   //   QDir::separator() + QString("localApp");

    //
    QString pySCRIPT = appDIR +  QDir::separator() + QString("applications") +
                QDir::separator() + QString("performUQ") + QDir::separator() +
                QString("dakota") + QDir::separator() + QString("parseDAKOTA.py");

    QString tDirectory = workingDirectory + QDir::separator() + QString("tmp.SimCenter") + strUnique;

    QFile pyDAKOTA(pySCRIPT);
    if (! pyDAKOTA.exists()) {
      errorMessage("Dakota script does not exist, the parseDAKOTA.py script was not found in exe folder! .. download application again");
      return;
    }

    //
    // want to first remove old dakota files from the current directory
    //

    QString sourceDir = workingDirectory + QDir::separator() + QString("tmp.SimCenter") + strUnique + QDir::separator();
    QString destinationDir = workingDirectory + QDir::separator();

    QStringList files;
    files << "dakota.in" << "dakota.out" << "dakotaTab.out" << "dakota.err";

    for (int i = 0; i < files.size(); i++) {
        QString copy = files.at(i);
        QFile file(destinationDir + copy);
        file.remove();
    }

    //
    // now invoke dakota, done via a python script in tool app dircetory
    //


    QProcess *proc = new QProcess();

    QString python("python");
    QSettings settings("SimCenter", "Common"); 
    QVariant  pythonLocationVariant = settings.value("pythonExePath");
    if (pythonLocationVariant.isValid()) 
      python = pythonLocationVariant.toString();

#ifdef Q_OS_WIN

    QStringList args{pySCRIPT, tDirectory, tmpDirectory, "runningRemote"};
    qDebug() << args;
    proc->execute(python, args);

    //QString command = QString("python ") + pySCRIPT + QString(" ") + tDirectory + QString(" ") + tmpDirectory + QString(" runningRemote");
    //qDebug() << command;
    //proc->execute("cmd", QStringList() << "/C" << command);
    //   proc->start("cmd", QStringList(), QIODevice::ReadWrite);

#else

    // wrap paths with quotes:
    pySCRIPT = "\"" + pySCRIPT + "\"";
    tDirectory = "\"" + tDirectory + "\"";
    tmpDirectory = "\"" + tmpDirectory + "\"";
    QString command = QString("source $HOME/.bashrc; source $HOME/.bash_profile; \"") + python +QString("\" ") + pySCRIPT + QString(" ") + tDirectory + QString(" ") + tmpDirectory + QString(" runningRemote");
    proc->execute("bash", QStringList() << "-c" <<  command);
    qDebug() << command;
    // proc->start("bash", QStringList("-i"), QIODevice::ReadWrite);
#endif
    proc->waitForStarted();

    **/

    return;

    //
    // in tmpDirectory we will zip up current template dir and then remove before sending (doone to reduce number of sends)
    //

    QString tDirectory2 = workingDirectory + QDir::separator() + QString("tmp.SimCenter") + strUnique;
    QString templateDIR(tDirectory2 + QDir::separator() + QString("templatedir"));
    QString zipFile(tDirectory2 + QDir::separator() + QString("templatedir.zip"));
    ZipUtils::ZipFolder(QDir(templateDIR), zipFile);
    qDebug() << "ZIP DIR: " << templateDIR;
    qDebug() << "ZIP FILE: " << zipFile;
    QDir dirToRemove(templateDIR);
    dirToRemove.removeRecursively();

    //
    // when setup is complete, pop open the jobCreateor Widget which will allow user
    // to set some needed info before running at DesignSafe
    //

    jobCreator->hide();
    jobManager->hide();
    jobCreator->setInputDirectory(tmpSimCenterDirectoryName);
    jobCreator->setMaxNumParallelProcesses(uq->getNumParallelTasks());
    jobCreator->show();
}


void MainWindow::onJobsManagerButtonClicked(){

    errorMessage("");

    if (loggedIn == true) {
        jobManager->hide();
        jobManager->updateJobTable("");
        jobManager->show();
    } else {
        errorMessage("ERROR - You Need to Login");
    }
}


void MainWindow::onLoginButtonClicked() {

    if (loggedIn == false) {
        numTries = 0;
        loginWindow->show();
    } else {
        loggedIn = false;
        emit logout();
    }
}

void MainWindow::onLoginSubmitButtonClicked() {

    int maxNumTries = 3;

    if (loggedIn == false && numTries < maxNumTries) {
        // obtain login info
        QString login = nameLineEdit->text();
        QString password = passwordLineEdit->text();
        if (login.size() == 0) {
            login = "no_username";
        }
        if (password.size() == 0)
            password = "no_password";

        emit attemptLogin(login, password);
        return;
    }
}


void
MainWindow::attemptLoginReturn(bool ok){

    int maxNumTries = 3;

    if (ok == true) {
  //      emit updateJobTable("");
        loginWindow->hide();
        loggedIn = true;
        loginButton->setText("Logout");

	QSettings settings("SimCenter", "Common");
	settings.setValue("loginAgave", nameLineEdit->text());
	settings.setValue("passwordAgave", passwordLineEdit->text());

        //this->enableButtons();

        //theJobManager->up
    } else {
        loggedIn = false;

        numTries++;

        if (numTries >= maxNumTries) {
            loginWindow->hide();
            nameLineEdit->setText("");
            passwordLineEdit->setText("");
            this->errorMessage("ERROR: Max Login Attempts Exceeded .. Contact DesignSafe for password help");
        }
    }
}


void
MainWindow::logoutReturn(bool ok){

    if (ok == true) {
        loggedIn = false;
        jobManager->clearTable();
        loginButton->setText("Login");
        jobManager->hide();
        jobCreator->hide();
        //this->disableButtons();

        // bring up login button
      //  this->onLoginButtonClicked();
    }
}


void MainWindow::onExitButtonClicked(){

  //RandomVariablesContainer *theParameters = uq->getParameters();
    QApplication::quit();
}

void MainWindow::onUQ_EngineChanged(void) {
  random->setParametersWidget(uq->getParameters());
}


bool MainWindow::save()
{
    errorMessage("");

    if (currentFile.isEmpty()) {
        return saveAs();
    } else {
        return saveFile(currentFile);
    }
}

bool MainWindow::saveAs()
{
    errorMessage("");

    //
    // get filename
    //

    QFileDialog dialog(this, "Save Simulation Model");
    //dialog.setWindowModality(Qt::WindowModal);
    dialog.setAcceptMode(QFileDialog::AcceptSave);
    QStringList filters;
    filters << "Json files (*.json)"
            << "All files (*)";
    dialog.setNameFilters(filters);


    if (dialog.exec() != QDialog::Accepted)
        return false;

    // and save the file
    return saveFile(dialog.selectedFiles().first());
}

void MainWindow::open()
{
    errorMessage("");

    QString fileName = QFileDialog::getOpenFileName(this, "Open Simulation Model", "",  "Json files (*.json);;All files (*)");
    if (!fileName.isEmpty())
        loadFile(fileName);
}

void MainWindow::newFile()
{
    errorMessage("");

    // clear old
    inputWidget->clear();

    // set currentFile blank
    setCurrentFile(QString());
}


void MainWindow::setCurrentFile(const QString &fileName)
{
    currentFile = fileName;
    //  setWindowModified(false);

    QString shownName = currentFile;
    if (currentFile.isEmpty())
        shownName = "untitled.json";

    setWindowFilePath(shownName);
}

bool MainWindow::outputToJSON(QJsonObject &jsonObj) {

    QJsonObject appsUQ;
    uq->outputAppDataToJSON(appsUQ);
    jsonObj["Applications"]=appsUQ;

    if (fem->outputToJSON(jsonObj) != true) {
        emit errorMessage(QString("FEM: failed to write output"));
        return false;
    }

    if (uq->outputToJSON(jsonObj) != true) {
        emit errorMessage(QString("UQ: failed to write output"));
        return false;
    }

    if (random->outputToJSON(jsonObj) != true) {
        emit errorMessage(QString("RV: failed to write output"));
        return false;
    }

    if (edp->outputToJSON(jsonObj) != true) {
        emit errorMessage(QString("EDP: failed to write output"));
        return false;
    }

    //UQ_Results *result=uq->getResults();
    //results->setResultWidget(result);
    results->outputToJSON(jsonObj);

    // output the preferences

    jsonObj["localAppDir"]=SimCenterPreferences::getInstance()->getAppDir();
    jsonObj["remoteAppDir"]=SimCenterPreferences::getInstance()->getRemoteAppDir();
    jsonObj["workingDir"]=SimCenterPreferences::getInstance()->getLocalWorkDir();
    jsonObj["python"]=SimCenterPreferences::getInstance()->getPython();

    return true;
}

bool MainWindow::inputFromJSON(QJsonObject &jsonObj){

    if (jsonObj.contains("Applications")) {

        QJsonObject theApplicationObject = jsonObj["Applications"].toObject();
        if (uq->inputAppDataFromJSON(theApplicationObject) != true) {
            emit errorMessage(QString("UQ: failed to read app data input"));
            return false;
        }
    } else {
        // possibly old code: default is Dakota
    }


    if (fem->inputFromJSON(jsonObj) != true) {
        emit errorMessage(QString("FEM: failed to read input"));
        return false;
    }

    if (uq->inputFromJSON(jsonObj) != true) {
        emit errorMessage(QString("UQ: failed to read input"));
        return false;
    }

    if (random->inputFromJSON(jsonObj) != true) {
        emit errorMessage(QString("RV: failed to read input"));
        return false;
    }

    if (edp->inputFromJSON(jsonObj) != true) {
        emit errorMessage(QString("EDP: failed to read input"));
        return false;
    }

    //UQ_Results *result=uq->getResults();
    results->setResultWidget(uq->getResults());
    results->inputFromJSON(jsonObj); // results can fail if no results when file saved


    return true;
}

bool MainWindow::saveFile(const QString &fileName)
{   
    //
    // open file
    //

    QFile file(fileName);
    if (!file.open(QFile::WriteOnly | QFile::Text)) {
        QMessageBox::warning(this, tr("Application"),
                             tr("Cannot write file %1:\n%2.")
                             .arg(QDir::toNativeSeparators(fileName),
                                  file.errorString()));
        return false;
    }

    //
    // create a json object, fill it in & then use a QJsonDocument
    // to write the contents of the object to the file in JSON format
    //

    QJsonObject json;
    if (this->outputToJSON(json) == false) {
        qDebug() << "MainWindow - outputToJSON returned false";
        file.close();
        return false;
    }


    //Resolve relative paths before saving
    QFileInfo fileInfo(fileName);
    SCUtils::ResolveRelativePaths(json, fileInfo.dir());


    QJsonDocument doc(json);
    file.write(doc.toJson());

    // close file
    file.close();

    // set current file
    setCurrentFile(fileName);

    return true;
}

void MainWindow::loadFile(const QString &fileName)
{    
    //
    // open file
    //

    QFile file(fileName);
    if (!file.open(QFile::ReadOnly | QFile::Text)) {
        QString message = QString("Error: could not open file") + fileName;
        this->errorMessage(message);
        return;
    }

    // place contents of file into json object
    QString val;
    val=file.readAll();
    QJsonDocument doc = QJsonDocument::fromJson(val.toUtf8());
    QJsonObject jsonObj = doc.object();

    //Resolve absolute paths from relative ones
    QFileInfo fileInfo(fileName);
    SCUtils::ResolveAbsolutePaths(jsonObj, fileInfo.dir());

    // close file
    file.close();

    // check file contains valid object
    if (jsonObj.isEmpty()) {
        this->errorMessage("ERROR: file either empty or malformed JSON");
        return;
    }

    // given the json object, create the C++ objects
    //inputWidget->inputFromJSON(jsonObj);
    this->inputFromJSON(jsonObj);

    setCurrentFile(fileName);
}


void MainWindow::processResults(QString &dakotaIN, QString &dakotaTAB)
{
    errorMessage("Processing Results");

    UQ_Results *result=uq->getResults();
    connect(result,SIGNAL(sendErrorMessage(QString)), this, SLOT(errorMessage(QString)));
    connect(result,SIGNAL(sendStatusMessage(QString)), this, SLOT(errorMessage(QString)));

    result->processResults(dakotaIN, dakotaTAB);
    results->setResultWidget(result);
    
    inputWidget->setSelection(QString("RES"));
}

void MainWindow::createActions() {
    QMenu *fileMenu = menuBar()->addMenu(tr("&File"));

    QAction *openAction = new QAction(tr("&Open"), this);
    openAction->setShortcuts(QKeySequence::Open);
    openAction->setStatusTip(tr("Open an existing file"));
    connect(openAction, &QAction::triggered, this, &MainWindow::open);
    fileMenu->addAction(openAction);

    QAction *saveAction = new QAction(tr("&Save"), this);
    saveAction->setShortcuts(QKeySequence::Save);
    saveAction->setStatusTip(tr("Save the document to disk"));
    connect(saveAction, &QAction::triggered, this, &MainWindow::save);
    fileMenu->addAction(saveAction);


    QAction *saveAsAction = new QAction(tr("&Save As"), this);
    saveAction->setStatusTip(tr("Save the document with new filename to disk"));
    connect(saveAsAction, &QAction::triggered, this, &MainWindow::saveAs);
    fileMenu->addAction(saveAsAction);

    // strangely, this does not appear in menu (at least on a mac)!! ..
    // does Qt not allow as in tool menu by default?
    // check for yourself by changing Quit to drivel and it works
    QAction *exitAction = new QAction(tr("&Quit"), this);
    connect(exitAction, SIGNAL(triggered()), qApp, SLOT(quit()));
    // exitAction->setShortcuts(QKeySequence::Quit);
    exitAction->setStatusTip(tr("Exit the application"));
    fileMenu->addAction(exitAction);

    QMenu *helpMenu = menuBar()->addMenu(tr("&Help"));
    QAction *versionAct = helpMenu->addAction(tr("&Version"), this, &MainWindow::version);
    QAction *aboutAct = helpMenu->addAction(tr("&About"), this, &MainWindow::about);
    QAction *preferencesAct = helpMenu->addAction(tr("&Preferences"), this, &MainWindow::preferences);
    //aboutAct->setStatusTip(tr("Show the application's About box"));
    QAction *manualAct = helpMenu->addAction(tr("&Manual"), this, &MainWindow::manual);
    QAction *submitAct = helpMenu->addAction(tr("&Submit Bug/Feature Request"), this, &MainWindow::submitFeedback);
    //QAction *submitFeature = helpMenu->addAction(tr("&Submit Feature Request"), this, &MainWindow::submitFeatureRequest);
    QAction *citeAct = helpMenu->addAction(tr("&How to Cite"), this, &MainWindow::cite);
    QAction *copyrightAct = helpMenu->addAction(tr("&License"), this, &MainWindow::copyright);

    thePreferences = SimCenterPreferences::getInstance();
}



void MainWindow::copyright()
{
    QString textCopyright = "\
        <p>\
        The source code is licensed under a BSD 2-Clause License:<p>\
        \"Copyright (c) 2017-2018, The Regents of the University of California (Regents).\"\
        All rights reserved.<p>\
        <p>\
        Redistribution and use in source and binary forms, with or without \
        modification, are permitted provided that the following conditions are met:\
        <p>\
         1. Redistributions of source code must retain the above copyright notice, this\
         list of conditions and the following disclaimer.\
         \
         \
         2. Redistributions in binary form must reproduce the above copyright notice,\
         this list of conditions and the following disclaimer in the documentation\
         and/or other materials provided with the distribution.\
         <p>\
         THIS SOFTWARE IS PROVIDED BY THE COPYRIGHT HOLDERS AND CONTRIBUTORS \"AS IS\" AND\
         ANY EXPRESS OR IMPLIED WARRANTIES, INCLUDING, BUT NOT LIMITED TO, THE IMPLIED\
         WARRANTIES OF MERCHANTABILITY AND FITNESS FOR A PARTICULAR PURPOSE ARE\
         DISCLAIMED. IN NO EVENT SHALL THE COPYRIGHT OWNER OR CONTRIBUTORS BE LIABLE FOR\
         ANY DIRECT, INDIRECT, INCIDENTAL, SPECIAL, EXEMPLARY, OR CONSEQUENTIAL DAMAGES\
         (INCLUDING, BUT NOT LIMITED TO, PROCUREMENT OF SUBSTITUTE GOODS OR SERVICES;\
         LOSS OF USE, DATA, OR PROFITS; OR BUSINESS INTERRUPTION) HOWEVER CAUSED AND\
            ON ANY THEORY OF LIABILITY, WHETHER IN CONTRACT, STRICT LIABILITY, OR TORT\
            (INCLUDING NEGLIGENCE OR OTHERWISE) ARISING IN ANY WAY OUT OF THE USE OF THIS\
            SOFTWARE, EVEN IF ADVISED OF THE POSSIBILITY OF SUCH DAMAGE.\
            <p>\
            The views and conclusions contained in the software and documentation are those\
            of the authors and should not be interpreted as representing official policies,\
            either expressed or implied, of the FreeBSD Project.\
            <p>\
            REGENTS SPECIFICALLY DISCLAIMS ANY WARRANTIES, INCLUDING, BUT NOT LIMITED TO, \
            THE IMPLIED WARRANTIES OF MERCHANTABILITY AND FITNESS FOR A PARTICULAR PURPOSE.\
            THE SOFTWARE AND ACCOMPANYING DOCUMENTATION, IF ANY, PROVIDED HEREUNDER IS \
            PROVIDED \"AS IS\". REGENTS HAS NO OBLIGATION TO PROVIDE MAINTENANCE, SUPPORT,\
            UPDATES, ENHANCEMENTS, OR MODIFICATIONS.\
            <p>\
            ------------------------------------------------------------------------------------\
            <p>\
            The compiled binary form of this application is licensed under a GPL Version 3 license.\
            The licenses are as published by the Free Software Foundation and appearing in the LICENSE file\
            included in the packaging of this application. \
            <p>\
            ------------------------------------------------------------------------------------\
            <p>\
            This software makes use of the QT packages (unmodified): core, gui, widgets and network\
                                                                     <p>\
                                                                     QT is copyright \"The Qt Company Ltd&quot; and licensed under the GNU Lesser General \
                                                                     Public License (version 3) which references the GNU General Public License (version 3)\
      <p>\
      The licenses are as published by the Free Software Foundation and appearing in the LICENSE file\
      included in the packaging of this application. \
      <p>\
      ------------------------------------------------------------------------------------\
      ";


         QMessageBox msgBox;
    QSpacerItem *theSpacer = new QSpacerItem(700, 0, QSizePolicy::Minimum, QSizePolicy::Expanding);
    msgBox.setText(textCopyright);
    QGridLayout *layout = (QGridLayout*)msgBox.layout();
    layout->addItem(theSpacer, layout->rowCount(),0,1,layout->columnCount());
    msgBox.exec();

}


void MainWindow::version()
{
    QMessageBox::about(this, tr("Version"),
                       tr("Version 2.1.0 "));
}

void MainWindow::preferences()
{
  thePreferences->show();
}

void MainWindow::about()
{
  /*
    QString textAbout = "\
              This is the open-source quoFEM tool. It is an application intended to augment finite element applications with\
              sampling and optimization methods. These methods will allow users to provide, for example, uncertainty\
             quantification in the structural responses and parameter estimation of input variables in calibration studies.\
             <p>\
             Version 2.1.0 of this tool utilizes the Dakota software to provide the UQ and optimization methods. Dakota\
             will repeatedly invoke the finite element application either locally on the users dekstop machine or remotely\
             on high performance computing resources at the Texas Advanced Computing Center through the NHERI DesignSafe cyberinfrastructure.\
             <p>\
             This work is based on material supported by the National Science Foundation under grant 1612843<p>\
            ";

            QMessageBox msgBox;
    QSpacerItem *theSpacer = new QSpacerItem(500, 0, QSizePolicy::Minimum, QSizePolicy::Expanding);
    msgBox.setText(textAbout);
    QGridLayout *layout = (QGridLayout*)msgBox.layout();
    layout->addItem(theSpacer, layout->rowCount(),0,1,layout->columnCount());
    msgBox.exec();
  */


    QString aboutTitle = "About the SimCenter quoFEM Application"; // this is the title displayed in the on About dialog
    QString aboutSource = ":/images/aboutQUOFEM.html";  // this is an HTML file stored under resources

    DialogAbout *dlg = new DialogAbout();
    dlg->setTitle(aboutTitle);
    dlg->setTextSource(aboutSource);

    //
    // adjust size of application window to the available display
    //
    QRect rec = QApplication::desktop()->screenGeometry();
    int height = 0.50*rec.height();
    int width  = 0.50*rec.width();

    dlg->resize(width, height);
    dlg->exec();
    delete dlg;
}

void MainWindow::submitFeedback()
{
    QString messageBoardURL("https://simcenter-messageboard.designsafe-ci.org/smf/index.php?board=4.0");
    QDesktopServices::openUrl(QUrl(messageBoardURL, QUrl::TolerantMode));
}

void MainWindow::manual()
{
  QString featureRequestURL = QString("https://nheri-simcenter.github.io/quoFEM-Documentation/");
    QDesktopServices::openUrl(QUrl(featureRequestURL, QUrl::TolerantMode));
}




void MainWindow::cite()
{
  QString citeText = QString("Frank McKenna, Nikhil Padhye, & Adam Zsarnoczay. (2019, September 30). NHERI-SimCenter/quoFEM: Vesion 2.0.0 (Version v2.0.0). Zenodo. http://doi.org/10.5281/zenodo.3466061");
    QMessageBox msgBox;
    QSpacerItem *theSpacer = new QSpacerItem(700, 0, QSizePolicy::Minimum, QSizePolicy::Expanding);
    msgBox.setText(citeText);
    QGridLayout *layout = (QGridLayout*)msgBox.layout();
    layout->addItem(theSpacer, layout->rowCount(),0,1,layout->columnCount());
    msgBox.exec();
}<|MERGE_RESOLUTION|>--- conflicted
+++ resolved
@@ -741,13 +741,11 @@
         return;
     }
 
-<<<<<<< HEAD
-=======
+
     //
     // repeat for FEM application
     //
 
->>>>>>> 458ac4b6
     QJsonObject femApplications = jsonObj["femApplications"].toObject();
     QJsonArray femApplicationsArray = femApplications["Applications"].toArray();
 
