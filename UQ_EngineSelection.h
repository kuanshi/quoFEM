#ifndef UQ_ENGINE_SELECTION_H
#define UQ_ENGINE_SELECTION_H

/* *****************************************************************************
Copyright (c) 2016-2017, The Regents of the University of California (Regents).
All rights reserved.

Redistribution and use in source and binary forms, with or without 
modification, are permitted provided that the following conditions are met:

1. Redistributions of source code must retain the above copyright notice, this
   list of conditions and the following disclaimer.
2. Redistributions in binary form must reproduce the above copyright notice,
   this list of conditions and the following disclaimer in the documentation
   and/or other materials provided with the distribution.

THIS SOFTWARE IS PROVIDED BY THE COPYRIGHT HOLDERS AND CONTRIBUTORS "AS IS" AND
ANY EXPRESS OR IMPLIED WARRANTIES, INCLUDING, BUT NOT LIMITED TO, THE IMPLIED
WARRANTIES OF MERCHANTABILITY AND FITNESS FOR A PARTICULAR PURPOSE ARE
DISCLAIMED. IN NO EVENT SHALL THE COPYRIGHT OWNER OR CONTRIBUTORS BE LIABLE FOR
ANY DIRECT, INDIRECT, INCIDENTAL, SPECIAL, EXEMPLARY, OR CONSEQUENTIAL DAMAGES
(INCLUDING, BUT NOT LIMITED TO, PROCUREMENT OF SUBSTITUTE GOODS OR SERVICES;
 OF USE, DATA, OR PROFITS; OR BUSINESS INTERRUPTION) HOWEVER CAUSED AND
ON ANY THEORY OF LIABILITY, WHETHER IN CONTRACT, STRICT LIABILITY, OR TORT
(INCLUDING NEGLIGENCE OR OTHERWISE) ARISING IN ANY WAY OUT OF THE USE OF THIS
SOFTWARE, EVEN IF ADVISED OF THE POSSIBILITY OF SUCH DAMAGE.

The views and conclusions contained in the software and documentation are those
of the authors and should not be interpreted as representing official policies,
either expressed or implied, of the FreeBSD Project.

REGENTS SPECIFICALLY DISCLAIMS ANY WARRANTIES, INCLUDING, BUT NOT LIMITED TO, 
THE IMPLIED WARRANTIES OF MERCHANTABILITY AND FITNESS FOR A PARTICULAR PURPOSE.
THE SOFTWARE AND ACCOMPANYING DOCUMENTATION, IF ANY, PROVIDED HEREUNDER IS 
PROVIDED "AS IS". REGENTS HAS NO OBLIGATION TO PROVIDE MAINTENANCE, SUPPORT, 
UPDATES, ENHANCEMENTS, OR MODIFICATIONS.

*************************************************************************** */

// Written: fmckenna

#include <SimCenterAppWidget.h>

class QComboBox;
class QStackedWidget;
class RandomVariablesContainer;
class UQ_Results;
class UQ_Engine;
class InputWidgetEDP;

class UQ_EngineSelection : public  SimCenterAppWidget
{
  Q_OBJECT

    public:

  explicit UQ_EngineSelection(InputWidgetEDP *edpwidget, QWidget *parent = 0);
  ~UQ_EngineSelection();

  RandomVariablesContainer  *getParameters();
  UQ_Results  *getResults();
  int getNumParallelTasks(void);
  
  bool outputAppDataToJSON(QJsonObject &jsonObject);
  bool inputAppDataFromJSON(QJsonObject &jsonObject);

  bool outputToJSON(QJsonObject &rvObject);
  bool inputFromJSON(QJsonObject &rvObject);
  bool copyFiles(QString &destName);

  void clear(void);
  
 signals:
  void onUQ_EngineChanged(void);
  void onNumModelsChanged(int);

 public slots:
  void engineSelectionChanged(const QString &arg1);
  void enginesEngineSelectionChanged(void);
  void numModelsChanged(int newNum);
  
private:

   QComboBox   *theEngineSelectionBox;
   QStackedWidget *theStackedWidget;

   UQ_Engine *theCurrentEngine;
   UQ_Engine *theDakotaEngine;
   UQ_Engine *theSimCenterUQEngine;
   UQ_Engine *theUQpyEngine;
   UQ_Engine *thefilterEngine;
<<<<<<< HEAD
   UQ_Engine *theCustomEngine;
=======

   InputWidgetEDP *theEdpWidget;

>>>>>>> 30c25853
};

#endif // WIND_SELECTION_H<|MERGE_RESOLUTION|>--- conflicted
+++ resolved
@@ -89,13 +89,9 @@
    UQ_Engine *theSimCenterUQEngine;
    UQ_Engine *theUQpyEngine;
    UQ_Engine *thefilterEngine;
-<<<<<<< HEAD
    UQ_Engine *theCustomEngine;
-=======
 
-   InputWidgetEDP *theEdpWidget;
-
->>>>>>> 30c25853
+  InputWidgetEDP *theEdpWidget;
 };
 
 #endif // WIND_SELECTION_H