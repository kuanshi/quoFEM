/* *****************************************************************************
Copyright (c) 2016-2017, The Regents of the University of California (Regents).
All rights reserved.

Redistribution and use in source and binary forms, with or without 
modification, are permitted provided that the following conditions are met:

1. Redistributions of source code must retain the above copyright notice, this
   list of conditions and the following disclaimer.
2. Redistributions in binary form must reproduce the above copyright notice,
   this list of conditions and the following disclaimer in the documentation
   and/or other materials provided with the distribution.

THIS SOFTWARE IS PROVIDED BY THE COPYRIGHT HOLDERS AND CONTRIBUTORS "AS IS" AND
ANY EXPRESS OR IMPLIED WARRANTIES, INCLUDING, BUT NOT LIMITED TO, THE IMPLIED
WARRANTIES OF MERCHANTABILITY AND FITNESS FOR A PARTICULAR PURPOSE ARE
DISCLAIMED. IN NO EVENT SHALL THE COPYRIGHT OWNER OR CONTRIBUTORS BE LIABLE FOR
ANY DIRECT, INDIRECT, INCIDENTAL, SPECIAL, EXEMPLARY, OR CONSEQUENTIAL DAMAGES
(INCLUDING, BUT NOT LIMITED TO, PROCUREMENT OF SUBSTITUTE GOODS OR SERVICES;
 OF USE, DATA, OR PROFITS; OR BUSINESS INTERRUPTION) HOWEVER CAUSED AND
ON ANY THEORY OF LIABILITY, WHETHER IN CONTRACT, STRICT LIABILITY, OR TORT
(INCLUDING NEGLIGENCE OR OTHERWISE) ARISING IN ANY WAY OUT OF THE USE OF THIS
SOFTWARE, EVEN IF ADVISED OF THE POSSIBILITY OF SUCH DAMAGE.

The views and conclusions contained in the software and documentation are those
of the authors and should not be interpreted as representing official policies,
either expressed or implied, of the FreeBSD Project.

REGENTS SPECIFICALLY DISCLAIMS ANY WARRANTIES, INCLUDING, BUT NOT LIMITED TO, 
THE IMPLIED WARRANTIES OF MERCHANTABILITY AND FITNESS FOR A PARTICULAR PURPOSE.
THE SOFTWARE AND ACCOMPANYING DOCUMENTATION, IF ANY, PROVIDED HEREUNDER IS 
PROVIDED "AS IS". REGENTS HAS NO OBLIGATION TO PROVIDE MAINTENANCE, SUPPORT, 
UPDATES, ENHANCEMENTS, OR MODIFICATIONS.

*************************************************************************** */

// Written: fmckenna

#include "DakotaResultsReliability.h"

#include <QJsonObject>
#include <QJsonArray>
#include <QApplication>

#include <QFileDialog>
#include <QTabWidget>
#include <QTextEdit>
#include <MyTableWidget.h>
#include <QDebug>
#include <QHBoxLayout>
#include <QColor>
#include <QMenuBar>
#include <QAction>
#include <QMenu>
#include <QPushButton>
#include <QProcess>
#include <QScrollArea>
#include <QHeaderView>

#include <iostream>
#include <sstream>
#include <fstream>
#include <string>

#include <QMessageBox>
#include <QVBoxLayout>
#include <QLineEdit>
#include <QHBoxLayout>
#include <QVBoxLayout>
#include <QGridLayout>
#include <QLabel>

#include <QtCharts/QChart>
#include <QtCharts/QChartView>
#include <QtCharts/QLineSeries>
#include <QtCharts/QScatterSeries>
#include <QtCharts/QVXYModelMapper>
using namespace QtCharts;
#include <math.h>
#include <QValueAxis>
#include <QLabel>

#include <QXYSeries>
#include <RandomVariablesContainer.h>
#include <QMap>

#define NUM_DIVISIONS 10
#include <iostream>

DakotaResultsReliability::DakotaResultsReliability(RandomVariablesContainer *theRandomVariables, QWidget *parent)
  : UQ_Results(parent), theRVs(theRandomVariables), numSpreadsheetRows(0), numSpreadsheetCols(0)
{
    // clear current
  chart = new QChart();
  QChartView *chartView = new QChartView(chart);
  chart->setAnimationOptions(QChart::AllAnimations);
  chartView->setRenderHint(QPainter::Antialiasing);
  chartView->chart()->legend()->hide();

  //layout = new QVBoxLayout();
  spreadsheet = new MyTableWidget();  
  layout->addWidget(chartView);
  layout->addWidget(spreadsheet);

  mLeft = true;
  col1 = 0;
  col2 = 0;

  connect(spreadsheet,SIGNAL(cellPressed(int,int)),this,SLOT(onSpreadsheetCellClicked(int,int)));
}

DakotaResultsReliability::~DakotaResultsReliability()
{

}


void DakotaResultsReliability::clear(void)
{
  spreadsheet->clear();
  theHeadings.clear();
  numSpreadsheetCols = 0;
  numSpreadsheetRows = 0;

  mLeft = true;
  col1 = 0;
  col2 = 0;

  //clearLayout(layout);

}

int DakotaResultsReliability::processResults(QString &dirName)
{
  QString filenameOut = dirName + QDir::separator() + tr("dakota.out");
  QString filenameTAB = dirName + QDir::separator() + tr("dakotaTab.dat");
  return this->processResults(filenameOut, filenameTAB);
}


int DakotaResultsReliability::processResults(QString &filenameResults, QString &filenameTab)
{

  //statusMessage(tr("Processing Reliability Results"));
  statusMessage(tr("Analysis Done, Processing Dakota Reliability Analysis Results..."));



  //
  // check it actually ran with n errors
  //

  QFileInfo fileResultsInfo(filenameResults);
  QString filenameErrorString = fileResultsInfo.absolutePath() + QDir::separator() + QString("dakota.err");

  QFileInfo filenameErrorInfo(filenameErrorString);
  if (!filenameErrorInfo.exists()) {
      errorMessage("No dakota.err file - dakota did not run - problem with dakota setup or the applications failed with inputs provided");
      return 0;
  }
  QFile fileError(filenameErrorString);
  QString line("");
  if (fileError.open(QIODevice::ReadOnly)) {
     QTextStream in(&fileError);
     while (!in.atEnd()) {
        line = in.readLine();
     }
     fileError.close();
  }

  /*
  if ((line.length() != 0) && (!line.contains("Warning: unit probability", Qt::CaseInsensitive))
                               && !line.contains("Warning: maximum back-tracking", Qt::CaseInsensitive)
                               && !line.contains("Warning: maximum Newton iterations ", Qt::CaseInsensitive)){
      qDebug() << line.length() << " " << line;
      errorMessage(QString(QString("Error Running Dakota: ") + line));
      return 0;
  }
  */
  if ((line.length() != 0)) {



          if (line.contains("-- Expected 1 function value(s) but found ", Qt::CaseInsensitive)) {
              if (line.at(42)=='0') {
                  // Multiple output by user
                  qDebug() << line.length() << " " << line;
                  errorMessage(QString("Dakota Error: No results.out. Check dakota.err file"));
                  return 0;
              } else {
                  // Multiple output by user
                  qDebug() << line.length() << " " << line;
                  errorMessage(QString("Dakota Error: Current reliability option supports only single output. Please try with Mean Value option or with a single output. "));
                  return 0;
              }
          }
          if (line.contains("Warning:", Qt::CaseInsensitive)) {
              // Warning
                qDebug() << line.length() << " " << line;
                  errorMessage(QString(QString("Dakota ") + line));
          } else {
              // Other errors
                qDebug() << line.length() << " " << line;
                errorMessage(QString(QString("Dakota ") + line));
                return 0;
          }


  }

  QFileInfo filenameResultsInfo(filenameResults);
  if (!filenameResultsInfo.exists()) {
      errorMessage("No dakota.out file - dakota failed .. possibly no QoI");
      return 0;
  }


  // 
  // read data from file filename
  //  
  
  // open file containing data
  std::ifstream fileResults(filenameResults.toStdString().c_str());
  if (!fileResults.is_open()) {
    std::cerr << "DakotaResultsReliability: Could not open file";
    return -1;
  }
  
    errorMessage((QString("")));

  /* **************************************** LOOKING FOR THE FOLLOWING
     -----------------------------------------------------------------
     Cumulative Distribution Function (CDF) for response_fn_1:
     Response Level  Probability Level  Reliability Index  General Rel Index
     --------------  -----------------  -----------------  -----------------
     2.5359850842e-01   1.9999879291e-02   2.0537514037e+00   2.0537514037e+00
     ........           ........           .......           .........
     ........           ........           .......           .........
     -----------------------------------------------------------------
     
  *************************************************************************** */

  numSpreadsheetCols = 2;
  numSpreadsheetRows = 0;

  spreadsheet->setColumnCount(2);

  const std::string needleStart = "Cumulative Distribution Function (CDF)";
  const std::string needleEnd = "---------------------------------------";
  const std::string needleEnd2 = "<<<<< Iterator importance_sampling completed.";

  std::string haystack;
  bool isStartOrEnd = true;
  int numCols = 2;

  while(fileResults.eof() != true) {

      std::vector<double>col1;
      std::vector<double>col2;

    if (isStartOrEnd) {
        // to remove all the text before and after the results we are interested in
          while (std::getline(fileResults, haystack)) {
              if (haystack.find(needleStart) != std::string::npos) {
                  break;
              }
              else {
                  if (numSpreadsheetRows > 0);
              }
          }

          if (fileResults.eof()) {
              break;
          }
     }

      // get descriptor name
      std::istringstream iss(haystack);
      std::string subs;

      do {
          iss >> subs;
      } while (iss);

      theHeadings << QString("Pr(")+QString(subs.c_str()).remove(QChar(':'))+QString(")");
      theHeadings << QString(subs.c_str()).remove(QChar(':'));

      // read next 2 lines of drivel
      std::getline(fileResults, haystack);
      std::getline(fileResults, haystack);

      // for some reason
      // std::getline(fileResults, haystack);


       qDebug() << "numCOL" << numSpreadsheetCols;
       QMap<float,float> data;
       // now read the data till end of data encountered
       int numRows = 0;
       while (std::getline(fileResults, haystack)) {
           if ((haystack.find(needleEnd) != std::string::npos)) {
               // wrap up
               qDebug() << "FOUND END";
               isStartOrEnd = true;
               break;
           } else if ((haystack.find(needleEnd2) != std::string::npos)) {
               // wrap up
               qDebug() << "FOUND END";
               isStartOrEnd = true;
               break;
           } else if (haystack.find(needleStart) != std::string::npos) {
               // move on to the next EDP
               isStartOrEnd = false;
               spreadsheet->insertColumn(numCols);
               spreadsheet->insertColumn(numCols);
               numCols = numCols+2;
               break;
           } else {
               // read column entries
               std::string data1, data2, data3, data4;
               std::istringstream is(haystack);

               is >> data1 >> data2 >> data3 >> data4;

               //if (!data1.empty() && (((data1.find("e-"))!= std::string::npos)||((data1.find("e+"))!= std::string::npos))) {
               if (data1.empty()) {

               }
               else if (data1.find("Warning:") != std::string::npos) {
                   errorMessage(QString(QString("Dakota ") + QString::fromStdString(haystack)));
               } else {
                   if (numSpreadsheetCols == 2)
                       spreadsheet->insertRow(numRows);
                   data.insert(std::stod(data2),std::stod(data1));
                   QModelIndex index = spreadsheet->model()->index(numRows, numCols-2);
                   spreadsheet->model()->setData(index, data2.c_str());
                   QModelIndex index2 = spreadsheet->model()->index(numRows, numCols-1);
                   spreadsheet->model()->setData(index2, data1.c_str());
                   numRows++;
               }
               //}
           }
       }
       numSpreadsheetRows = numRows;
       numSpreadsheetCols = numCols;
  }

  spreadsheet->setHorizontalHeaderLabels(theHeadings);
  spreadsheet->horizontalHeader()->setSectionResizeMode(QHeaderView::Stretch);

  fileResults.close();

  this->onSpreadsheetCellClicked(0,1);
  if (numSpreadsheetRows == 0)
      errorMessage(tr("No Result Data Found .. dakota failed .. possibly no QoI provided"));

<<<<<<< HEAD
  statusMessage(tr("Results Displayed"));
  return 0;
=======
  return true;
>>>>>>> 69babe27
}


void
DakotaResultsReliability::onSaveSpreadsheetClicked()
{

  int rowCount = spreadsheet->rowCount();
  int columnCount = spreadsheet->columnCount();
  
  QString fileName = QFileDialog::getSaveFileName(this,
						  tr("Save Data"), "",
						  tr("All Files (*)"));
  
    QFile file(fileName);
    if (file.open(QIODevice::WriteOnly))
    {
        QTextStream stream(&file);
        for (int j=0; j<columnCount; j++)
        {
	  if (j == columnCount -1)
            stream <<theHeadings.at(j);	    
	  else
            stream <<theHeadings.at(j)<<", ";
        }
        stream <<endl;
        for (int i=0; i<rowCount; i++)
        {
            for (int j=0; j<columnCount; j++)
            {
                QTableWidgetItem *item_value = spreadsheet->item(i,j);
                double value = item_value->text().toDouble();
		if (j == columnCount-1)		
		  stream << value ;
		else
		  stream << value << ", ";		  
            }
            stream<<endl;
        }
	file.close();
    }
}

void DakotaResultsReliability::onSpreadsheetCellClicked(int row, int col)
{
    if (numSpreadsheetRows == 0)
        return;

    qDebug() << "row,col " << row << " " << col;
    mLeft = spreadsheet->wasLeftKeyPressed();

    // leave alone if pressed i first column
    if (col == 0)
        return;
    else
        col2 = col;
        if (col2%2 == 1) {
            col2 = col2;
            col1 = col2-1;
        } else {
            col2 = col2+1;
            col1 = col2-1;
        }
    //
    // remove old
    //

    chart->removeAllSeries();

    QAbstractAxis *oldAxisX=chart->axisX();
    if (oldAxisX != 0)
        chart->removeAxis(oldAxisX);
    QAbstractAxis *oldAxisY=chart->axisY();
    if (oldAxisY != 0)
        chart->removeAxis(oldAxisY);

    //
    // create new line series & plot
    //

    int rowCount = spreadsheet->rowCount();


    double minX = 1e6;
    double maxX = -1e6;

    if (rowCount>1)     {
        QLineSeries *series= new QLineSeries;
        for (int i=0; i<rowCount; i++) {
            QTableWidgetItem *itemY = spreadsheet->item(i,col1);
            QTableWidgetItem *itemX = spreadsheet->item(i,col2);

            double value1 = itemX->text().toDouble();
            double value2 = itemY->text().toDouble();
            if (value1 > maxX) maxX = value1;
            if (value1 < minX) minX = value1;

            series->append(value1, value2);
        }
        chart->addSeries(series);
        series->setName("CDF");


        // if value is constant, adjust axes
        if (minX==maxX) {
            double axisMargin=abs(minX)*0.1;
            minX=minX-axisMargin;
            maxX=maxX+axisMargin;
        }

        QValueAxis *axisX = new QValueAxis();
        QValueAxis *axisY = new QValueAxis();

        axisX->setRange(minX, maxX);
        axisY->setRange(0., 1.);


        axisY->setTitleText("Probability Level");
        axisX->setTitleText(theHeadings.at(col2));

        axisY->setTickCount(5);
        axisX->setTickCount(NUM_DIVISIONS+1);

        chart->setAxisX(axisX, series);
        chart->setAxisY(axisY, series);

    } else {
        QScatterSeries *series= new QScatterSeries;
        QTableWidgetItem *itemY = spreadsheet->item(0,col1);
        QTableWidgetItem *itemX = spreadsheet->item(0,col2);
        double value1 = itemX->text().toDouble();
        double value2 = itemY->text().toDouble();
        series->append(value1, value2);
        chart->addSeries(series);
        series->setName("CDF");

        QValueAxis *axisX = new QValueAxis();
        QValueAxis *axisY = new QValueAxis();
        axisX->setRange(value1-abs(value1)*0.2, value1+abs(value1)*0.2);
        axisY->setRange(0., 1.);
    }
}



bool
DakotaResultsReliability::outputToJSON(QJsonObject &jsonObject)
{
    bool result = true;

    jsonObject["resultType"]=QString(tr("DakotaResultsReliability"));

    //
    // add summary data
    //

    /*
    QJsonArray resultsData;
    int numEDP = theNames.count();
    for (int i=0; i<numEDP; i++) {
        QJsonObject edpData;
        edpData["name"]=theNames.at(i);
        edpData["mean"]=theMeans.at(i);
        edpData["stdDev"]=theStdDevs.at(i);
        edpData["kurtosis"]=theKurtosis.at(i);
        resultsData.append(edpData);
    }
    jsonObject["summary"]=resultsData;
    */



    //
    // add spreadsheet data
    //

    QJsonObject spreadsheetData;

    int numCol = spreadsheet->columnCount();
    int numRow = spreadsheet->rowCount();

    spreadsheetData["numRow"]=numSpreadsheetRows;
    spreadsheetData["numCol"]=numSpreadsheetCols;

    QJsonArray headingsArray;
    for (int i = 0; i <theHeadings.size(); ++i) {
        headingsArray.append(QJsonValue(theHeadings.at(i)));
    }

    spreadsheetData["headings"]=headingsArray;

    QJsonArray dataArray;
    QApplication::setOverrideCursor(Qt::WaitCursor);
    for (int row = 0; row < numSpreadsheetRows; ++row) {
        for (int column = 0; column < numSpreadsheetCols; ++column) {
            QTableWidgetItem *theItem = spreadsheet->item(row,column);
            QString textData = theItem->text();
            dataArray.append(textData.toDouble());
        }
    }
    QApplication::restoreOverrideCursor();
    spreadsheetData["data"]=dataArray;

    jsonObject["spreadsheet"] = spreadsheetData;
    return result;
}



// if you already have a json data file then you can populate the UI with the entries from json.

bool
DakotaResultsReliability::inputFromJSON(QJsonObject &jsonObject)
{
    bool result = true;


    this->clear();

    //
    // check any data exists
    //

    QJsonObject &theObject = jsonObject;

    QJsonValue uqValue;
    if (jsonObject.contains("uqResults")) {
        uqValue = jsonObject["uqResults"];
        jsonObject = uqValue.toObject();
    } else
        theObject = jsonObject;


    QJsonValue spreadsheetValue = theObject["spreadsheet"];
    QJsonArray dataValue = spreadsheetValue["data"].toArray();

    if (dataValue.isEmpty()) { // ok .. if saved files but did not run a simulation
        return true;
    }

    //
    // create a summary widget in which place basic output (name, mean, stdDev)
    //
    /*
    QWidget *summary = new QWidget();
    QVBoxLayout *summaryLayout = new QVBoxLayout();
    summary->setLayout(summaryLayout);


    QJsonArray edpArray = jsonObject["summary"].toArray();
    foreach (const QJsonValue &edpValue, edpArray) {
        QString name;
        double mean, stdDev;
        QJsonObject edpObject = edpValue.toObject();
        QJsonValue theNameValue = edpObject["name"];
        name = theNameValue.toString();

        QJsonValue theMeanValue = edpObject["mean"];
        mean = theMeanValue.toDouble();

        QJsonValue theStdDevValue = edpObject["stdDev"];
        stdDev = theStdDevValue.toDouble();

        QJsonValue theKurtosis = edpObject["kurtosis"];
        double kurtosis = theKurtosis.toDouble();

        QWidget *theWidget = this->createResultEDPWidget(name, mean, stdDev, kurtosis);
        summaryLayout->addWidget(theWidget);
    }
    summaryLayout->addStretch();
    */

    //
    // into a spreadsheet place all the data returned
    //


    //spreadsheet = new MyTableWidget();
    QJsonObject spreadsheetData = jsonObject["spreadsheet"].toObject();
    int numRow = spreadsheetData["numRow"].toInt();
    int numCol = spreadsheetData["numCol"].toInt();
    spreadsheet->setColumnCount(numCol);
    spreadsheet->setRowCount(numRow);
    numSpreadsheetRows = numRow;
    QJsonArray headingData= spreadsheetData["headings"].toArray();
    for (int i=0; i<numCol; i++) {
        theHeadings << headingData.at(i).toString();
    }

    spreadsheet->setHorizontalHeaderLabels(theHeadings);

    QJsonArray dataData= spreadsheetData["data"].toArray();
    int dataCount =0;
    for (int row =0; row<numRow; row++) {
        for (int col=0; col<numCol; col++) {
            QModelIndex index = spreadsheet->model()->index(row, col);
            spreadsheet->model()->setData(index, dataData.at(dataCount).toDouble());
            dataCount++;
        }
    }
    //spreadsheet->setEditTriggers(QAbstractItemView::NoEditTriggers);
    //connect(spreadsheet,SIGNAL(cellPressed(int,int)),this,SLOT(onSpreadsheetCellClicked(int,int)));

    spreadsheet->horizontalHeader()->setSectionResizeMode(QHeaderView::Stretch);
    this->onSpreadsheetCellClicked(0,1);

    //QWidget *widget = new QWidget();
    //QVBoxLayout *layout = new QVBoxLayout(widget);
    //layout->addWidget(chartView);
    //layout->addWidget(spreadsheet);

    //qDebug()<<"\n debugging the values: result is  \n"<<result<<"\n";

    return result;
}

<|MERGE_RESOLUTION|>--- conflicted
+++ resolved
@@ -141,9 +141,7 @@
 int DakotaResultsReliability::processResults(QString &filenameResults, QString &filenameTab)
 {
 
-  //statusMessage(tr("Processing Reliability Results"));
-  statusMessage(tr("Analysis Done, Processing Dakota Reliability Analysis Results..."));
-
+  statusMessage(tr("Processing Dakota Reliability Analysis Results"));
 
 
   //
@@ -354,12 +352,8 @@
   if (numSpreadsheetRows == 0)
       errorMessage(tr("No Result Data Found .. dakota failed .. possibly no QoI provided"));
 
-<<<<<<< HEAD
   statusMessage(tr("Results Displayed"));
-  return 0;
-=======
   return true;
->>>>>>> 69babe27
 }
 
 
