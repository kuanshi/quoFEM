--- conflicted
+++ resolved
@@ -189,11 +189,7 @@
 
 int SimCenterUQResultsSensitivity::processResults(QString &filenameResults, QString &filenameTab)
 {
-<<<<<<< HEAD
-    statusMessage(tr("Processing Results ... "));
-=======
-    emit sendStatusMessage(tr("Processing Sampling Results"));
->>>>>>> d3c0cb9d
+    statusMessage(tr("Processing Sampling Results"));
 
     this->clear();
 
@@ -220,7 +216,6 @@
     }
 
     if (line.length() != 0) {
-        qDebug() << line.length() << " " << line;
         errorMessage(QString(QString("Error Running SimCenterUQ: ") + line));
         return 0;
     }
