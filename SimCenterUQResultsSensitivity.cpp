--- conflicted
+++ resolved
@@ -468,6 +468,7 @@
 SimCenterUQResultsSensitivity::onSaveSpreadsheetClicked()
 {
 
+
     int rowCount = spreadsheet->rowCount();
     int columnCount = spreadsheet->columnCount();
 
@@ -475,13 +476,17 @@
                                                     tr("Save Data"), "",
                                                     tr("All Files (*)"));
 
+
     QFile file(fileName);
-    if (file.open(QIODevice::ReadWrite))
+    if (file.open(QIODevice::WriteOnly))
     {
         QTextStream stream(&file);
         for (int j=0; j<columnCount; j++)
         {
-            stream <<theHeadings.at(j)<<", ";
+            if (j == columnCount -1)
+                stream <<theHeadings.at(j);     
+            else
+                stream <<theHeadings.at(j)<<", ";
         }
         stream <<endl;
         for (int i=0; i<rowCount; i++)
@@ -490,16 +495,15 @@
             {
                 QTableWidgetItem *item_value = spreadsheet->item(i,j);
                 double value = item_value->text().toDouble();
-                stream << value << ", ";
-                //     qDebug()<<value;
+        if (j == columnCount-1)     
+          stream << value ;
+        else
+          stream << value << ", ";        
             }
             stream<<endl;
         }
-    }
-
-    //    QFileDialog::getOpenFileName( this, tr("Open Document"), QDir::currentPath(), tr("Document files (*.doc *.rtf);;All files (*.*)"), 0, QFileDialog::DontUseNativeDialog );
-
-    //  qDebug()<<QDir::currentPath();
+    file.close();
+    }
 
 }
 
@@ -703,51 +707,6 @@
 
     summaryLayout->addStretch();
 }
-
-
-<<<<<<< HEAD
-=======
-void
-SimCenterUQResultsSensitivity::onSaveSpreadsheetClicked()
-{
-
-    int rowCount = spreadsheet->rowCount();
-    int columnCount = spreadsheet->columnCount();
-
-    QString fileName = QFileDialog::getSaveFileName(this,
-                                                    tr("Save Data"), "",
-                                                    tr("All Files (*)"));
-
-
-    QFile file(fileName);
-    if (file.open(QIODevice::WriteOnly))
-    {
-        QTextStream stream(&file);
-        for (int j=0; j<columnCount; j++)
-        {
-	  if (j == columnCount -1)
-            stream <<theHeadings.at(j);	    
-	  else
-            stream <<theHeadings.at(j)<<", ";
-        }
-        stream <<endl;
-        for (int i=0; i<rowCount; i++)
-        {
-            for (int j=0; j<columnCount; j++)
-            {
-                QTableWidgetItem *item_value = spreadsheet->item(i,j);
-                double value = item_value->text().toDouble();
-		if (j == columnCount-1)		
-		  stream << value ;
-		else
-		  stream << value << ", ";		  
-            }
-            stream<<endl;
-        }
-	file.close();
-    }
-}
->>>>>>> 46a29f69
 
 void SimCenterUQResultsSensitivity::onSpreadsheetCellClicked(int row, int col)
 {
