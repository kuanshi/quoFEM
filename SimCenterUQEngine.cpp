// Written: fmckenna

/* *****************************************************************************
Copyright (c) 2016-2017, The Regents of the University of California (Regents).
All rights reserved.

Redistribution and use in source and binary forms, with or without 
modification, are permitted provided that the following conditions are met:

1. Redistributions of source code must retain the above copyright notice, this
   list of conditions and the following disclaimer.
2. Redistributions in binary form must reproduce the above copyright notice,
   this list of conditions and the following disclaimer in the documentation
   and/or other materials provided with the distribution.

THIS SOFTWARE IS PROVIDED BY THE COPYRIGHT HOLDERS AND CONTRIBUTORS "AS IS" AND
ANY EXPRESS OR IMPLIED WARRANTIES, INCLUDING, BUT NOT LIMITED TO, THE IMPLIED
WARRANTIES OF MERCHANTABILITY AND FITNESS FOR A PARTICULAR PURPOSE ARE
DISCLAIMED. IN NO EVENT SHALL THE COPYRIGHT OWNER OR CONTRIBUTORS BE LIABLE FOR
ANY DIRECT, INDIRECT, INCIDENTAL, SPECIAL, EXEMPLARY, OR CONSEQUENTIAL DAMAGES
(INCLUDING, BUT NOT LIMITED TO, PROCUREMENT OF SUBSTITUTE GOODS OR SERVICES;
 OF USE, DATA, OR PROFITS; OR BUSINESS INTERRUPTION) HOWEVER CAUSED AND
ON ANY THEORY OF LIABILITY, WHETHER IN CONTRACT, STRICT LIABILITY, OR TORT
(INCLUDING NEGLIGENCE OR OTHERWISE) ARISING IN ANY WAY OUT OF THE USE OF THIS
SOFTWARE, EVEN IF ADVISED OF THE POSSIBILITY OF SUCH DAMAGE.

The views and conclusions contained in the software and documentation are those
of the authors and should not be interpreted as representing official policies,
either expressed or implied, of the FreeBSD Project.

REGENTS SPECIFICALLY DISCLAIMS ANY WARRANTIES, INCLUDING, BUT NOT LIMITED TO, 
THE IMPLIED WARRANTIES OF MERCHANTABILITY AND FITNESS FOR A PARTICULAR PURPOSE.
THE SOFTWARE AND ACCOMPANYING DOCUMENTATION, IF ANY, PROVIDED HEREUNDER IS 
PROVIDED "AS IS". REGENTS HAS NO OBLIGATION TO PROVIDE MAINTENANCE, SUPPORT, 
UPDATES, ENHANCEMENTS, OR MODIFICATIONS.

*************************************************************************** */

// Written: fmckenna

#include "SimCenterUQEngine.h"
#include <SimCenterUQResultsSampling.h>

#include <QStackedWidget>
#include <QComboBox>
#include <QJsonArray>
#include <QJsonObject>
#include <QVBoxLayout>
#include <QLabel>

#include <QDebug>

#include <SimCenterUQInputSampling.h>
#include <SimCenterUQInputSurrogate.h>

//#include <SimCenterUQInputReliability.h>
#include <SimCenterUQInputSensitivity.h>
//#include <SimCenterUQInputCalibration.h>

//#include <SimCenterUQInputBayesianCalibration.h>

#include "InputWidgetEDP.h"
#include "InputWidgetParameters.h"
#include "InputWidgetFEM.h"

SimCenterUQEngine::SimCenterUQEngine(InputWidgetParameters *param,InputWidgetFEM *femWidget,InputWidgetEDP *edpWidget, QWidget *parent)
: UQ_Engine(parent), theCurrentEngine(0), theParameters(param), theFemWidget(femWidget), theEdpWidget(edpWidget)
{

    QVBoxLayout *layout = new QVBoxLayout();

    //
    // the selection part
    //

    QHBoxLayout *theSelectionLayout = new QHBoxLayout();
    QLabel *label = new QLabel();
    label->setText(QString("SimCenterUQ Method Category"));
    theEngineSelectionBox = new QComboBox();
    theEngineSelectionBox->addItem(tr("Sensitivity Analysis"));
    theEngineSelectionBox->addItem(tr("Train GP Surrogate Model"));
    theEngineSelectionBox->setMinimumWidth(600);

    theSelectionLayout->addWidget(label);
    theSelectionLayout->addWidget(theEngineSelectionBox);
    theSelectionLayout->addStretch();
    layout->addLayout(theSelectionLayout);

    //
    // create the stacked widget
    //

    theStackedWidget = new QStackedWidget();

    //
    // create the individual widgets add to stacked widget
    //

    //theSamplingEngine = new SimCenterUQInputSampling();
    theSensitivityEngine = new SimCenterUQInputSensitivity();
    theSurrogateEngine = new SimCenterUQInputSurrogate(theParameters,theFemWidget,theEdpWidget);

    theStackedWidget->addWidget(theSensitivityEngine);
    theStackedWidget->addWidget(theSurrogateEngine);


    layout->addWidget(theStackedWidget);
    this->setLayout(layout);
    theCurrentEngine = theSensitivityEngine;

    connect(theEngineSelectionBox, SIGNAL(currentIndexChanged(QString)), this,
          SLOT(engineSelectionChanged(QString)));

    //connect(theSamplingEngine, SIGNAL(onNumModelsChanged(int)), this, SLOT(numModelsChanged(int)));

}

SimCenterUQEngine::~SimCenterUQEngine()
{

}


void SimCenterUQEngine::engineSelectionChanged(const QString &arg1)
{
    QString thePreviousName = theCurrentEngine->getMethodName();
    UQ_Engine *theOldEngine = theCurrentEngine;

<<<<<<< HEAD
=======
    // If previous was surrogate, reset everything
    if (thePreviousName == "surrogate")
    {
        theEdpWidget->setGPQoINames(QStringList({}) );// remove GP QoIs
        theParameters->setGPVarNamesAndValues(QStringList({}));// remove GP RVs
        theFemWidget->setFEMforGP("reset");// reset FEM
    }

>>>>>>> 4e2cd245
    if ((arg1 == QString("Sensitivity")) || (arg1 == QString("Sensitivity Analysis"))) {
       theStackedWidget->setCurrentIndex(0);
       theCurrentEngine = theSensitivityEngine;
       theEdpWidget->showAdvancedSensitivity();
       //theFemWidget->setFemGP(false);

    } else if ((arg1 == QString("Surrogate")) || (arg1 == QString("Train GP Surrogate Model"))) {
       // == restart UQ for simplicity
       delete theSurrogateEngine;
       theSurrogateEngine = new SimCenterUQInputSurrogate(theParameters,theFemWidget,theEdpWidget);
       theStackedWidget->insertWidget(1,theSurrogateEngine);
       // ==

       theStackedWidget->setCurrentIndex(1);
       theCurrentEngine = theSurrogateEngine;
       theEdpWidget->hideAdvancedSensitivity();

       // restart other parts
       theFemWidget->setFEMforGP("GPmodel");   // set it to be GP-FEM
       theEdpWidget->setGPQoINames(QStringList({}) );// remove GP RVs
       theParameters->setGPVarNamesAndValues(QStringList({}));// remove GP RVs

    } else {
      qDebug() << "ERROR .. SimCenterUQEngine selection .. type unknown: " << arg1;
    }

    // emit signal if engine changed
    if (theCurrentEngine != theOldEngine)
        emit onUQ_EngineChanged();

    if (thePreviousName == "surrogate")
    {
        theEdpWidget->setGPQoINames(QStringList({}) );// remove GP QoIs
        theParameters->setGPVarNamesAndValues(QStringList({}));// remove GP RVs
        theFemWidget->setFEMforGP("reset");// reset FEM
    }
}


int
SimCenterUQEngine::getMaxNumParallelTasks(void) {
    return theCurrentEngine->getMaxNumParallelTasks();
}

bool
SimCenterUQEngine::outputToJSON(QJsonObject &jsonObject) {

    jsonObject["uqType"] = theEngineSelectionBox->currentText();
    return theCurrentEngine->outputToJSON(jsonObject);
}

bool
SimCenterUQEngine::inputFromJSON(QJsonObject &jsonObject) {
    bool result = false;

    QString selection = jsonObject["uqType"].toString();

    int index = theEngineSelectionBox->findText(selection);
    theEngineSelectionBox->setCurrentIndex(index);
    this->engineSelectionChanged(selection);
    if (theCurrentEngine != 0)
        result = theCurrentEngine->inputFromJSON(jsonObject);
    else
        result = false; // don't emit error as one should have been generated

    return result;
}


bool
SimCenterUQEngine::outputAppDataToJSON(QJsonObject &jsonObject)
{
    jsonObject["Application"] = "SimCenterUQ-UQ";
    QJsonObject dataObj;
    jsonObject["ApplicationData"] = dataObj;

    return true;
}

bool
SimCenterUQEngine::inputAppDataFromJSON(QJsonObject &jsonObject)
{
    Q_UNUSED(jsonObject);
    return true;
}

int
SimCenterUQEngine::processResults(QString &filenameResults, QString &filenameTab) {
    return theCurrentEngine->processResults(filenameResults, filenameTab);
}

RandomVariablesContainer *
SimCenterUQEngine::getParameters() {
       return theCurrentEngine->getParameters();
}

UQ_Results *
SimCenterUQEngine::getResults(void) {
    return theCurrentEngine->getResults();
}

QString
SimCenterUQEngine::getProcessingScript() {
    return QString("parseSimCenterUQ.py");
}

void
SimCenterUQEngine::numModelsChanged(int newNum) {
    emit onNumModelsChanged(newNum);
}

QString
SimCenterUQEngine::getMethodName() {
    return theCurrentEngine->getMethodName();
}<|MERGE_RESOLUTION|>--- conflicted
+++ resolved
@@ -126,8 +126,6 @@
     QString thePreviousName = theCurrentEngine->getMethodName();
     UQ_Engine *theOldEngine = theCurrentEngine;
 
-<<<<<<< HEAD
-=======
     // If previous was surrogate, reset everything
     if (thePreviousName == "surrogate")
     {
@@ -136,7 +134,6 @@
         theFemWidget->setFEMforGP("reset");// reset FEM
     }
 
->>>>>>> 4e2cd245
     if ((arg1 == QString("Sensitivity")) || (arg1 == QString("Sensitivity Analysis"))) {
        theStackedWidget->setCurrentIndex(0);
        theCurrentEngine = theSensitivityEngine;
@@ -166,13 +163,6 @@
     // emit signal if engine changed
     if (theCurrentEngine != theOldEngine)
         emit onUQ_EngineChanged();
-
-    if (thePreviousName == "surrogate")
-    {
-        theEdpWidget->setGPQoINames(QStringList({}) );// remove GP QoIs
-        theParameters->setGPVarNamesAndValues(QStringList({}));// remove GP RVs
-        theFemWidget->setFEMforGP("reset");// reset FEM
-    }
 }
 
 
