--- conflicted
+++ resolved
@@ -278,9 +278,10 @@
 
 int DakotaResultsCalibration::processResults(QString &dirName) 
 {
+  qDebug() << "DakotaResultsCalibration::processResults dir" << dirName;
   QString filenameOut = dirName + QDir::separator() + tr("dakota.out");	  
-  QString filenameTAB = dirName + QDir::separator() + tr("dakota_mcmc_tabular.dat");	  
-  return this->processResults(dirName);
+  QString filenameTAB = dirName + QDir::separator() + tr("dakotaTab.out");
+  return this->processResults(filenameOut, filenameTAB);
 }
 
 int DakotaResultsCalibration::processResults(QString &filenameResults, QString &filenameTab) {
@@ -293,8 +294,6 @@
     // check it actually ran with no errors
     //
 
-<<<<<<< HEAD
-=======
     QFileInfo fileTabInfo(filenameTab);
     QString filenameErrorString = fileTabInfo.absolutePath() + QDir::separator() + QString("dakota.err");
 
@@ -331,7 +330,6 @@
     // open Dakota output file
     //
 
->>>>>>> 043972ca
     std::ifstream fileResults(filenameResults.toStdString().c_str());
     if (!fileResults.is_open()) {
         qDebug() << "Could not open file: " << filenameResults;
