#include <iostream>
#include <fstream>
#include <jansson.h> 
#include <string.h>
#include <string>
#include <sstream>
#include <list>
#include <vector>
#include <thread>

#include "dakotaProcedures.h"

int main(int argc, const char **argv) {

  const char *inputFile = argv[1];
  const char *workflow = argv[2];
  const char *runType = argv[3];
  const char *osType = argv[4];
  
  struct randomVariables theRandomVariables;
  theRandomVariables.numRandomVariables = 0;

  std::vector<std::string> edpList;
  std::vector<std::string> rvList;

  //
  // open files & parse for RV, if RV found rename file, and put text in workflow driver for dprepro
  // 

  json_error_t error;
  json_t *rootINPUT = json_load_file(inputFile, 0, &error);
  if (rootINPUT == NULL) {
    std::cerr << "parseFileForRV:: could not open BIM file with name: " << inputFile << "\n";
    exit(801); // no random variables is allowed
  } 

  int numRV = parseForRV(rootINPUT, theRandomVariables);

  //
  // open empty dakota input file & write file
  //

  std::ofstream dakotaFile("dakota.in", std::ios::binary);

  if (!dakotaFile.is_open()) {
    std::cerr << "parseFileForRV:: could not create dakota input file: dakota.in\n";
    exit(802); // no random variables is allowed
  }

  json_t *uqData =  json_object_get(rootINPUT, "UQ_Method");
  if (uqData == NULL) {
    std::cerr << "preprocessJSON - no UQ Data in inputfile\n";
    exit(-1); // no random variables is allowed
  }

  json_t *rootEDP =  json_object_get(rootINPUT, "EDP");
  if (rootEDP == NULL) {
    return 0; // no random variables is allowed
  }

  int evalConcurrency = 0;
  if (strcmp(runType,"runningLocal") == 0) {
    evalConcurrency = (int)OVERSUBSCRIBE_CORE_MULTIPLIER * std::thread::hardware_concurrency();
    std::cerr << "EVAL: " << evalConcurrency << "\n";
  }

  std::string workflowDriver = "workflow_driver";
  if ((strcmp(osType,"Windows") == 0) && (strcmp(runType,"runningLocal") == 0))
    workflowDriver = "workflow_driver.bat";

  int errorWrite = writeDakotaInputFile(dakotaFile, uqData, rootEDP, theRandomVariables, workflowDriver, rvList, edpList, evalConcurrency);

  dakotaFile.close();

  //
  // open workflow_driver 
  //

  std::ofstream workflowDriverFile(workflowDriver, std::ios::binary);

  if (!workflowDriverFile.is_open()) {
    std::cerr << "parseFileForRV:: could not create workflow driver file: " << workflowDriver << "\n";
    exit(802); // no random variables is allowed
  }

  std::string dpreproCommand;
  std::string openSeesCommand;
  std::string pythonCommand;
  std::string feapCommand;
  std::string moveCommand;

  const char *localDir = json_string_value(json_object_get(rootINPUT,"localAppDir"));
  const char *remoteDir = json_string_value(json_object_get(rootINPUT,"remoteAppDir"));

  if (strcmp(runType, "runningLocal") == 0) {
    dpreproCommand = std::string("\"") + localDir + std::string("/applications/performUQ/dakota/simCenterDprepro\"");
    openSeesCommand = std::string("OpenSees");
    pythonCommand = std::string("\"") + json_string_value(json_object_get(rootINPUT,"python")) + std::string("\"");
    if ((strcmp(osType,"Windows") == 0)) {
      feapCommand = std::string("Feappv41.exe");
      moveCommand = std::string("move /y ");
    }
    else {
      feapCommand = std::string("feappv");
      moveCommand = std::string("mv ");
    }
  } else {
    dpreproCommand = remoteDir + std::string("/applications/performUQ/dakota/simCenterDprepro");
    openSeesCommand = std::string("/home1/00477/tg457427/bin/OpenSees");
    pythonCommand = std::string("python");
    feapCommand = std::string("/home1/00477/tg457427/bin/feappv");
    moveCommand = std::string("mv ");
  }


  //
  // based on fem program we do things
  //

  json_t *fem =  json_object_get(rootINPUT, "fem");
  if (fem == NULL) {
    return 0; // no random variables is allowed
  }

  json_t *programType =  json_object_get(fem, "program");
  const char *program = json_string_value(programType);    

  std::cerr << "PROGRAM: " << program;

  if (strcmp(program,"OpenSees") == 0) {

    const char *mainInput =  json_string_value(json_object_get(fem, "mainInput"));
    const char *postprocessScript =  json_string_value(json_object_get(fem, "mainPostprocessScript"));
    
    int scriptType = 0;
    if (strstr(postprocessScript,".py") != NULL) 
      scriptType = 1;
    else if (strstr(postprocessScript,".tcl") != NULL) 
      scriptType = 2;

    std::ofstream templateFile("SimCenterInput.RV");
    for(std::vector<std::string>::iterator itRV = rvList.begin(); itRV != rvList.end(); ++itRV) {
      templateFile << "pset " << *itRV << " \"RV." << *itRV << "\"\n";
    }

    templateFile << "\n set listQoI \"";
    for(std::vector<std::string>::iterator itEDP = edpList.begin(); itEDP != edpList.end(); ++itEDP) {
      templateFile << *itEDP << " ";
    }

    templateFile << "\"\n\n\n source " << mainInput << "\n";

<<<<<<< HEAD
    workflowDriverFile << dpreproCommand << "  params.in SimCenterInput.RV SimCenterInput.tcl\n";
    workflowDriverFile << openSeesCommand << "  SimCenterInput.tcl -suppressOutput >> ops.out\n";
=======
    workflowDriverFile << dpreproCommand << " params.in SimCenterInput.RV SimCenterInput.tcl\n";
	workflowDriverFile << openSeesCommand << " SimCenterInput.tcl 1> ops.out 2>&1\n";

>>>>>>> 04181790

    // depending on script type do something
    if (scriptType == 1) { // python script
      workflowDriverFile << "\n" << pythonCommand << " " << postprocessScript;
      for(std::vector<std::string>::iterator itEDP = edpList.begin(); itEDP != edpList.end(); ++itEDP) {
	workflowDriverFile << " " << *itEDP;
      }
    } 
    else if (scriptType == 2) { // tcl script
      templateFile << " source " << postprocessScript << "\n";      
    }

    templateFile.close();
  }    

  else  if (strcmp(program,"FEAPpv") == 0) {

    const char *mainInput =  json_string_value(json_object_get(fem, "mainInput"));
    const char *postprocessScript =  json_string_value(json_object_get(fem, "mainPostprocessScript"));

    // write run file
    std::ofstream feapFile("feapname");
    feapFile << "SimCenterIn.txt   \n";
    feapFile << "SimCenterOut.txt   \n";
    feapFile << "SimCenterR.txt   \n";
    feapFile << "SimCenterR.txt   \n";
    feapFile << "NONE   \n";
    feapFile << "\n";
    feapFile.close();

    // write driiver file
    workflowDriverFile << dpreproCommand << "  params.in " << mainInput  << " SimCenterIn.txt --formatFixed\n";
    workflowDriverFile << "echo y | " << feapCommand << "\n";
    workflowDriverFile << pythonCommand << " " << postprocessScript;
    for(std::vector<std::string>::iterator itEDP = edpList.begin(); itEDP != edpList.end(); ++itEDP) {
      workflowDriverFile << " " << *itEDP;
    }
    workflowDriverFile << "\n";
  }


  else if (strcmp(program,"OpenSeesPy") == 0) {

    const char *mainScript =  json_string_value(json_object_get(fem, "mainInput"));
    const char *postprocessScript =  json_string_value(json_object_get(fem, "mainPostprocessScript"));
    const char *parametersScript =  json_string_value(json_object_get(fem, "parametersFile"));

    if (strcmp(parametersScript,"") == 0) {	
      // workflowDriverFile << moveCommand << mainScript << " tmpSimCenter.script \n";
      workflowDriverFile << dpreproCommand << "  params.in tmpSimCenter.script " << mainScript << "\n";
    } else {
      // workflowDriverFile << moveCommand << parametersScript << " tmpSimCenter.params \n";
      workflowDriverFile << dpreproCommand << "  params.in  tmpSimCenter.params " << " " << parametersScript << "\n";
    }

    workflowDriverFile << pythonCommand << " " << mainScript;

    if (strcmp(postprocessScript,"") != 0) {
      workflowDriverFile << "\n" << pythonCommand << " " << postprocessScript;
      for(std::vector<std::string>::iterator itEDP = edpList.begin(); itEDP != edpList.end(); ++itEDP) {
	workflowDriverFile << " " << *itEDP;
      }
    } else {
      for(std::vector<std::string>::iterator itEDP = edpList.begin(); itEDP != edpList.end(); ++itEDP) {
	workflowDriverFile << " " << *itEDP;
      }
    }
  }

  workflowDriverFile.close();

  //
  // done
  //

  exit(errorWrite);
}
<|MERGE_RESOLUTION|>--- conflicted
+++ resolved
@@ -150,14 +150,13 @@
 
     templateFile << "\"\n\n\n source " << mainInput << "\n";
 
-<<<<<<< HEAD
-    workflowDriverFile << dpreproCommand << "  params.in SimCenterInput.RV SimCenterInput.tcl\n";
-    workflowDriverFile << openSeesCommand << "  SimCenterInput.tcl -suppressOutput >> ops.out\n";
-=======
+
+    // workflowDriverFile << dpreproCommand << "  params.in SimCenterInput.RV SimCenterInput.tcl\n";
+    //workflowDriverFile << openSeesCommand << "  SimCenterInput.tcl -suppressOutput >> ops.out\n";
+
     workflowDriverFile << dpreproCommand << " params.in SimCenterInput.RV SimCenterInput.tcl\n";
 	workflowDriverFile << openSeesCommand << " SimCenterInput.tcl 1> ops.out 2>&1\n";
 
->>>>>>> 04181790
 
     // depending on script type do something
     if (scriptType == 1) { // python script
