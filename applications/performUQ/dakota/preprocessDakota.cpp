--- conflicted
+++ resolved
@@ -81,11 +81,9 @@
     exit(802); // no random variables is allowed
   }
 
-<<<<<<< HEAD
-  workflowDriverFile << "#!/bin/bash\n";
-  workflowDriverFile << "python3 writeParam.py paramsDakota.in params.in\n";
-  workflowDriverFile << "source " << workflow << "\n";
-=======
+  // workflowDriverFile << "#!/bin/bash\n";
+  // workflowDriverFile << "python3 writeParam.py paramsDakota.in params.in\n";
+  // workflowDriverFile << "source " << workflow << "\n";
   if ((strcmp(runType,"runningLocal") == 0)
       && strcmp(osType,"Windows") == 0) {
     workflowDriverFile << "python writeParam.py paramsDakota.in params.in\n";
@@ -98,7 +96,6 @@
     workflowDriverFile << "source ./" << workflow << "\n";
     std::cerr << "OTHER\n";
   }
->>>>>>> efee1772
 
   workflowDriverFile.close();
   
