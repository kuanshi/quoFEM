/* *****************************************************************************
Copyright (c) 2016-2017, The Regents of the University of California (Regents).
All rights reserved.

Redistribution and use in source and binary forms, with or without 
modification, are permitted provided that the following conditions are met:

1. Redistributions of source code must retain the above copyright notice, this
   list of conditions and the following disclaimer.
2. Redistributions in binary form must reproduce the above copyright notice,
   this list of conditions and the following disclaimer in the documentation
   and/or other materials provided with the distribution.

THIS SOFTWARE IS PROVIDED BY THE COPYRIGHT HOLDERS AND CONTRIBUTORS "AS IS" AND
ANY EXPRESS OR IMPLIED WARRANTIES, INCLUDING, BUT NOT LIMITED TO, THE IMPLIED
WARRANTIES OF MERCHANTABILITY AND FITNESS FOR A PARTICULAR PURPOSE ARE
DISCLAIMED. IN NO EVENT SHALL THE COPYRIGHT OWNER OR CONTRIBUTORS BE LIABLE FOR
ANY DIRECT, INDIRECT, INCIDENTAL, SPECIAL, EXEMPLARY, OR CONSEQUENTIAL DAMAGES
(INCLUDING, BUT NOT LIMITED TO, PROCUREMENT OF SUBSTITUTE GOODS OR SERVICES;
 OF USE, DATA, OR PROFITS; OR BUSINESS INTERRUPTION) HOWEVER CAUSED AND
ON ANY THEORY OF LIABILITY, WHETHER IN CONTRACT, STRICT LIABILITY, OR TORT
(INCLUDING NEGLIGENCE OR OTHERWISE) ARISING IN ANY WAY OUT OF THE USE OF THIS
SOFTWARE, EVEN IF ADVISED OF THE POSSIBILITY OF SUCH DAMAGE.

The views and conclusions contained in the software and documentation are those
of the authors and should not be interpreted as representing official policies,
either expressed or implied, of the FreeBSD Project.

REGENTS SPECIFICALLY DISCLAIMS ANY WARRANTIES, INCLUDING, BUT NOT LIMITED TO, 
THE IMPLIED WARRANTIES OF MERCHANTABILITY AND FITNESS FOR A PARTICULAR PURPOSE.
THE SOFTWARE AND ACCOMPANYING DOCUMENTATION, IF ANY, PROVIDED HEREUNDER IS 
PROVIDED "AS IS". REGENTS HAS NO OBLIGATION TO PROVIDE MAINTENANCE, SUPPORT, 
UPDATES, ENHANCEMENTS, OR MODIFICATIONS.

*************************************************************************** */

// Written: fmckenna
// added and modified: padhye

#include "DakotaResultsSensitivity.h"
//#include "InputWidgetFEM.h"

#include <QJsonObject>
#include <QJsonArray>
#include <QApplication>

#include <QFileDialog>
#include <QTabWidget>
#include <QTextEdit>
#include <MyTableWidget.h>
#include <QDebug>
#include <QHBoxLayout>
#include <QColor>
#include <QMenuBar>
#include <QAction>
#include <QMenu>
#include <QPushButton>
#include <QProcess>
#include <QScrollArea>
#include <QBarSet>
#include <QBarSeries>
#include <QBarCategoryAxis>

#include <iostream>
#include <sstream>
#include <fstream>
#include <string>

#include <QMessageBox>
#include <QVBoxLayout>
#include <QLineEdit>
#include <QHBoxLayout>
#include <QVBoxLayout>
#include <QGridLayout>
#include <QLabel>
//#include <InputWidgetFEM.h>
#include <InputWidgetUQ.h>
#include <MainWindow.h>

//#include <InputWidgetFEM.h>
#include <InputWidgetUQ.h>
#include <MainWindow.h>
#include <QHeaderView>

#include <QtCharts/QChart>
#include <QtCharts/QChartView>
#include <QtCharts/QLineSeries>
#include <QtCharts/QScatterSeries>
#include <QtCharts/QVXYModelMapper>
using namespace QtCharts;
#include <math.h>
#include <QValueAxis>

#include <QXYSeries>
#include <RandomVariablesContainer.h>

#define NUM_DIVISIONS 10


DakotaResultsSensitivity::DakotaResultsSensitivity(RandomVariablesContainer *theRandomVariables, QWidget *parent)
    : UQ_Results(parent), theRVs(theRandomVariables)
{
    // title & add button
    theDataTable = NULL;
    tabWidget = new QTabWidget(this);
    layout->addWidget(tabWidget,1);
}

DakotaResultsSensitivity::~DakotaResultsSensitivity()
{

}


void DakotaResultsSensitivity::clear(void)
{
    // delete any existing widgets
    int count = tabWidget->count();
    if (count > 0) {
        for (int i=0; i<count; i++) {
            QWidget *theWidget = tabWidget->widget(count);
            delete theWidget;
        }
    }
    tabWidget->clear();
    theDataTable = NULL;

}



static void merge_helper(double *input, int left, int right, double *scratch)
{
    // if one element: done  else: recursive call and then merge
    if(right == left + 1) {
        return;
    } else {
        int length = right - left;
        int midpoint_distance = length/2;
        /* l and r are to the positions in the left and right subarrays */
        int l = left, r = left + midpoint_distance;

        // sort each subarray
        merge_helper(input, left, left + midpoint_distance, scratch);
        merge_helper(input, left + midpoint_distance, right, scratch);

        // merge the arrays together using scratch for temporary storage
        for(int i = 0; i < length; i++) {
            /* Check to see if any elements remain in the left array; if so,
            * we check if there are any elements left in the right array; if
            * so, we compare them.  Otherwise, we know that the merge must
            * use take the element from the left array */
            if(l < left + midpoint_distance &&
                    (r == right || fmin(input[l], input[r]) == input[l])) {
                scratch[i] = input[l];
                l++;
            } else {
                scratch[i] = input[r];
                r++;
            }
        }
        // Copy the sorted subarray back to the input
        for(int i = left; i < right; i++) {
            input[i] = scratch[i - left];
        }
    }
}

static int mergesort(double *input, int size)
{
    double *scratch = new double[size];
    if(scratch != NULL) {
        merge_helper(input, 0, size, scratch);
        delete [] scratch;
        return 1;
    } else {
        return 0;
    }
}

// if sobelov indices are selected then we would need to do some processing outselves
int DakotaResultsSensitivity::processResults(QString &dirName)
{
  QString filenameOut = dirName + QDir::separator() + tr("dakota.out");
  QString filenameTAB = dirName + QDir::separator() + tr("dakotaTab.out");
  return this->processResults(filenameOut, filenameTAB);
}

int DakotaResultsSensitivity::processResults(QString &filenameResults, QString &filenameTab)
{
<<<<<<< HEAD
    statusMessage(tr("Processing Sensitivity Results"));
=======
    //statusMessage(tr("Processing Results ... "));
    statusMessage(tr("Analysis Done, Processing Dakota Sensitivity Anlaysis Results..."));
>>>>>>> 69babe27

    this->clear();

    //
    // check it actually ran with errors
    //

    QFileInfo fileTabInfo(filenameTab);
    QString filenameErrorString = fileTabInfo.absolutePath() + QDir::separator() + QString("dakota.err");

    QFileInfo filenameErrorInfo(filenameErrorString);
    if (!filenameErrorInfo.exists()) {
        errorMessage("No dakota.err file - dakota did not run - problem with dakota setup or the applications failed with inputs provided");
        return 0;
    }
    QFile fileError(filenameErrorString);
    QString line("");
    if (fileError.open(QIODevice::ReadOnly)) {
        QTextStream in(&fileError);
        while (!in.atEnd()) {
            line = in.readLine();
        }
        fileError.close();
    }

    if (line.length() != 0) {
        qDebug() << line.length() << " " << line;
        errorMessage(QString(QString("Error Running Dakota: ") + line));
        return 0;
    }

    QFileInfo filenameTabInfo(filenameTab);
    if (!filenameTabInfo.exists()) {
        errorMessage("No dakotaTab.out file - dakota failed .. possibly no QoI");
        return 0;
    }

    // If surrogate model is used, display additional info.
    QDir tempFolder(filenameTabInfo.absolutePath());
    QFileInfo surrogateTabInfo(tempFolder.filePath("surrogateTab.out"));
    if (surrogateTabInfo.exists()) {
        filenameTab = tempFolder.filePath("surrogateTab.out");
        isSurrogate = true;
    } else {
        isSurrogate = false;
    }

    //
    // create summary, a QWidget for summary data, the EDP name, mean, stdDev, kurtosis info
    //

    // create a scrollable windows, place summary inside it

    //
    // read data from file filename
    //

    // open file containing data
    std::ifstream fileResults(filenameResults.toStdString().c_str());
    if (!fileResults.is_open()) {
        std::cerr << "DakotaResultsReliability: Could not open file";
        return -1;
    }

    /********************** LOOKING FOR THE FOLLOWING
Global sensitivity indices for each response function:
Node_3_Disp Sobol' indices:
                                  Main             Total
                      2.4039246953e-01  2.1539126172e-01 E
                      3.1111165023e-01  2.5059985880e-01 P
                     -1.0433587063e-01  4.5879211975e-02 A1
                      5.5975158418e-02  2.3683900870e-01 A2
Node_2_Disp Sobol' indices:
                                  Main             Total
                      2.8398436472e-01  2.1746571906e-01 E
                      3.3651270362e-01  2.5289844553e-01 P
                     -1.2721174582e-01  6.9156108718e-02 A1
                      4.2512526616e-03  1.2984354691e-01 A2

<<<<< Iterator random_sampling completed.

              ******************************************** */

    const std::string needleStart = "Global sensitivity indices for each response function:";
    std::string haystack;

    while (std::getline(fileResults, haystack))
        if (haystack.find(needleStart) != std::string::npos)
            break;

    if (fileResults.eof()) {
        std::cerr << "DakotaResultsReliability: No sensitivity results in output";
        return -1;
    }

    //
    // Read from out file
    //

    const std::string needleSobol = "Sobol'";
    bool done = false;
    numEDP = 0;
    numRV = 0;

    QVector<double> sobols_main_vec;
    QVector<double> sobols_tot_vec;

    while (done == false) {
        std::getline(fileResults, haystack);
        if (haystack.find(needleSobol) != std::string::npos) {
            //QString h(QString::fromStdString(haystack));
            edpname_list << QString::fromStdString(haystack);
            std::getline(fileResults, haystack);
            if (numEDP>0) {
                sobols_tot.push_back(sobols_tot_vec);
                sobols_main.push_back(sobols_main_vec);
            }
            numRV = 0;
            numEDP++;
            sobols_main_vec.clear();
            sobols_tot_vec.clear();
            rvname_list.clear();
        } else {
            std::istringstream iss(haystack); // main/total
            QString h(QString::fromStdString(haystack));
            if (h.length() == 0) {
                sobols_tot.push_back(sobols_tot_vec);
                sobols_main.push_back(sobols_main_vec);
                done = true;
            } else {
                std::string data1, data2, data3, data4;

                iss >> data1 >> data2 >> data3;
                QString d1(QString::fromStdString(data1)); //main
                QString d2(QString::fromStdString(data2)); //total
                QString d3(QString::fromStdString(data3)); // label

                sobols_main_vec.push_back(d1.toDouble());
                sobols_tot_vec.push_back(d2.toDouble());
                rvname_list << d3;
                numRV++;
            }
        }
    }

    fileResults.close();

    QScrollArea *sa = new QScrollArea;

    gsaChart(*&sa);

    //
    // create spreadsheet,  a QTableWidget showing RV and results for each run
    //


    //theDataTable = new ResultsDataChart(filenameTab);
     theDataTable = new ResultsDataChart(filenameTab, isSurrogate, theRVs->getNumRandomVariables());


    //
    // add summary, detained info and spreadsheet with chart to the tabed widget
    //



    tabWidget->addTab(sa,tr("Summary"));
    tabWidget->addTab(theDataTable, tr("Data Values"));
    tabWidget->adjustSize();

<<<<<<< HEAD
    statusMessage(tr("Results Displayed"));
=======
    //statusMessage(tr(""));
>>>>>>> 69babe27

    return true;
}

void DakotaResultsSensitivity::gsaChart(QScrollArea *&sa) {

    sa->setWidgetResizable(true);
    sa->setLineWidth(0);
    sa->setFrameShape(QFrame::NoFrame);

    QGroupBox *groupBox = NULL;
    QWidget *summary = new QWidget();
    QVBoxLayout *summaryLayout = new QVBoxLayout();
    summaryLayout->setContentsMargins(10,10,10,10); // adding back
    summary->setLayout(summaryLayout);
    sa->setWidget(summary);

    QGridLayout * trainingDataLayout = NULL;
    QStringList theTableHeadings;
    theTableHeadings << "Random Variable" << "Main" << "Total";

    for (int ne=0; ne< numEDP; ne++) {
        QString h;
        groupBox = new QGroupBox(edpname_list[ne]);
        summaryLayout->addWidget(groupBox);
        // Labels & QlineEdit Option in a QGrid
        trainingDataLayout = new QGridLayout();
        QLabel *l1 = new QLabel("Random Variable");
        QLabel *l2 = new QLabel("Main");
        QLabel *l3 = new QLabel("Total");
        trainingDataLayout->addWidget(l1, 0,0);
        trainingDataLayout->addWidget(l2, 0,1);
        trainingDataLayout->addWidget(l3, 0,2);
        QFont font;
        font.setBold(true);
        l1->setAlignment(Qt::AlignCenter);
        l1->setFont(font);
        l2->setAlignment(Qt::AlignCenter);
        l2->setFont(font);
        l3->setAlignment(Qt::AlignCenter);
        l3->setFont(font);

        groupBox->setLayout(trainingDataLayout);

        QBarSet *set0 = new QBarSet("Main");
        QBarSet *set1 = new QBarSet("Total");

        for (int nrv=0; nrv< numRV; nrv++) {
            std::string data1, data2, data3, data4;

            //QLineEdit *e1 = new QLineEdit(rvname_list[nrv]); e1->setReadOnly(true); e1->setAlignment(Qt::AlignCenter);
            QLabel *e1 = new QLabel(rvname_list[nrv]); e1->setAlignment(Qt::AlignCenter);
            QLineEdit *e2 = new QLineEdit(QString::number(sobols_main[ne][nrv],'f', 3)); e2->setReadOnly(true);  e2->setAlignment(Qt::AlignRight);
            QLineEdit *e3 = new QLineEdit(QString::number(sobols_tot[ne][nrv],'f', 3)); e3->setReadOnly(true); e3->setAlignment(Qt::AlignRight);

            trainingDataLayout->addWidget(e1, nrv+1,0);
            trainingDataLayout->addWidget(e2, nrv+1,1);
            trainingDataLayout->addWidget(e3, nrv+1,2);
            trainingDataLayout->setColumnStretch(1,.5);
            trainingDataLayout->setColumnStretch(2,.5);
            trainingDataLayout->setColumnStretch(3,1);

            *set0 << sobols_main[ne][nrv];
            *set1 << sobols_tot[ne][nrv];
        }
        QBarSeries *series = new QBarSeries();
        series->append(set0);
        series->append(set1);

        QChart *chartSobol = new QChart();
        chartSobol->addSeries(series);
        chartSobol->setAnimationOptions(QChart::SeriesAnimations);

        QStringList categories;
        foreach (const QString str, rvname_list) {
            categories << str;
        }

        QBarCategoryAxis *axisX = new QBarCategoryAxis();
        axisX->append(categories);
        chartSobol->addAxis(axisX, Qt::AlignBottom);
        series->attachAxis(axisX);

        QValueAxis *axisY = new QValueAxis();
        axisY->setRange(0.0, 1.05);
        axisY->setTickType(QValueAxis::TickType::TicksDynamic);
        axisY->setTickInterval(0.5);
        axisY->setTickAnchor(0.0);
        chartSobol->addAxis(axisY, Qt::AlignLeft);
        series->attachAxis(axisY);

        chartSobol->setMargins(QMargins(10,10,10,10));
        chartSobol->setBackgroundRoundness(0);
        chartSobol->setMinimumHeight(120);

        QChartView *chartView = new QChartView(chartSobol);
        chartView->setRenderHint(QPainter::Antialiasing);

        chartSobol->legend()->setVisible(true);
        chartSobol->legend()->setAlignment(Qt::AlignRight);
        trainingDataLayout->addWidget(chartView, 0,3,-1,-1);
        trainingDataLayout->setSpacing(5);
        trainingDataLayout->setMargin(10);
        trainingDataLayout->setColumnStretch(0 | 1 | 2, 1);
    }

    //
    // save button
    //

    QPushButton * saveData = new QPushButton("Save Results");
    saveData->setMaximumWidth(150);
    summaryLayout->addWidget(saveData);
    summaryLayout->setAlignment(saveData,Qt::AlignRight);
    connect(saveData,SIGNAL(clicked()),this,SLOT(onSaveButtonClicked()));
    //
    //
    //

    summaryLayout->addStretch();
}

void
DakotaResultsSensitivity::onSaveButtonClicked(void) {

        QString fileName = QFileDialog::getSaveFileName(this,
                                                        tr("Save Data"), "/sensitivityResults",
                                                        tr("output (*.out)"));
        QFile file(fileName);
        if (file.open(QIODevice::WriteOnly))
        {
            QTextStream stream(&file);

             for (int ne=0; ne< numEDP; ne++) {

                 stream << "* " << edpname_list[ne] << endl;
                 stream << "randomVariable   Main   Total" << endl;
                 for (int nrv=0; nrv< numRV; nrv++) {
                     stream << rvname_list[nrv] << "   " << QString::number(sobols_main[ne][nrv],'f', 3) << "   " ;
                     stream << QString::number(sobols_tot[ne][nrv],'f', 3) << endl;
                 }
            stream << endl;
             }
        file.close();
        }
}


// padhye
// this function is called if you decide to say save the data from UI into a json object
bool
DakotaResultsSensitivity::outputToJSON(QJsonObject &jsonObject)
{
    bool result = true;

    jsonObject["resultType"]=QString(tr("DakotaResultsSensitivity"));
    jsonObject["isSurrogate"]=isSurrogate;

    if (theDataTable == NULL)
        return true;

    //
    // add summary data
    //

    QJsonArray sobols_tot_vec, sobols_main_vec;
    for (int nq=0; nq<numEDP; nq++){
        for (int nc=0; nc<numRV; nc++){
            sobols_tot_vec.append(sobols_tot[nq][nc]);
            sobols_main_vec.append(sobols_main[nq][nc]);
        }
    }
    jsonObject["sobols_main"]=sobols_main_vec;
    jsonObject["sobols_tot"]=sobols_tot_vec;

    QJsonArray QoIlist;
    for (int nq=0; nq<numEDP; nq++){
        QoIlist.append(edpname_list[nq]);
    }
    jsonObject["QoIlist"]=QoIlist;

    QJsonArray rvlist;
    for (int nc=0; nc<numRV; nc++){
        rvlist.append(rvname_list[nc]);
    }
    jsonObject["RVlist"]=rvlist;

    jsonObject["numQoI"]=numEDP;
    jsonObject["numRV"]=numRV;

    //
    // add spreadsheet data
    //

    if(theDataTable != NULL) {
        theDataTable->outputToJSON(jsonObject);
    }
    return result;
}



// if you already have a json data file then you can populate the UI with the entries from json.

bool
DakotaResultsSensitivity::inputFromJSON(QJsonObject &jsonObject)
{
    bool result = true;

    this->clear();

    QJsonValue spreadsheetValue = jsonObject["spreadsheet"];
    if (spreadsheetValue.isNull())
        return true;

    //
    // create a summary widget in which place basic output (name, mean, stdDev)
    //

    /*
    QWidget *summary = new QWidget();
    QVBoxLayout *summaryLayout = new QVBoxLayout();
    summary->setLayout(summaryLayout);

    QJsonArray edpArray = jsonObject["summary"].toArray();
    foreach (const QJsonValue &edpValue, edpArray) {
        QString name;
        double mean, stdDev;
        QJsonObject edpObject = edpValue.toObject();
        QJsonValue theNameValue = edpObject["name"];
        name = theNameValue.toString();

        QJsonValue theMeanValue = edpObject["mean"];
        mean = theMeanValue.toDouble();

        QJsonValue theStdDevValue = edpObject["stdDev"];
        stdDev = theStdDevValue.toDouble();

        QJsonValue theKurtosis = edpObject["kurtosis"];
        double kurtosis = theKurtosis.toDouble();

        QWidget *theWidget = this->createResultEDPWidget(name, mean, stdDev, kurtosis);
        summaryLayout->addWidget(theWidget);
    }
    summaryLayout->addStretch();
    */

    //
    // sobols
    //

    numEDP=jsonObject["numQoI"].toInt();
    numRV=jsonObject["numRV"].toInt();

    QJsonArray sobols_tot_vals=jsonObject["sobols_tot"].toArray();
    QJsonArray sobols_main_vals=jsonObject["sobols_main"].toArray();

    int n=0;
    for (int nq=0; nq<numEDP; nq++){
        QVector<double> sobols_tot_vec, sobols_main_vec;
        for (int nc=0; nc<numRV; nc++){
            sobols_tot_vec.push_back(sobols_tot_vals[numRV*nq+nc].toDouble());
            sobols_main_vec.push_back(sobols_main_vals[numRV*nq+nc].toDouble());
        }
        sobols_tot.push_back(sobols_tot_vec);
        sobols_main.push_back(sobols_main_vec);
    }

    QJsonArray QoIlist=jsonObject["QoIlist"].toArray();
    for (int nq=0; nq<numEDP; nq++) {
        edpname_list.push_back(QoIlist[nq].toString());
    }

    QJsonArray comblist=jsonObject["RVlist"].toArray();
    for (int nc=0; nc<numRV; nc++) {
        rvname_list.push_back(comblist[nc].toString());
    }

    QScrollArea *sa = new QScrollArea;
    gsaChart(*&sa);


    //theDataTable = new ResultsDataChart(spreadsheetValue.toObject());

    if (jsonObject.contains("isSurrogate")) { // no saving of analysis data
        isSurrogate=jsonObject["isSurrogate"].toBool();
    } else {
        isSurrogate=false;
    }

    theDataTable = new ResultsDataChart(spreadsheetValue.toObject(), isSurrogate, theRVs->getNumRandomVariables());

    tabWidget->addTab(sa,tr("Summary"));
    tabWidget->addTab(theDataTable, tr("Data Values"));
    tabWidget->adjustSize();

    return result;
}


extern QWidget *addLabeledLineEdit(QString theLabelName, QLineEdit **theLineEdit);<|MERGE_RESOLUTION|>--- conflicted
+++ resolved
@@ -188,12 +188,7 @@
 
 int DakotaResultsSensitivity::processResults(QString &filenameResults, QString &filenameTab)
 {
-<<<<<<< HEAD
-    statusMessage(tr("Processing Sensitivity Results"));
-=======
-    //statusMessage(tr("Processing Results ... "));
-    statusMessage(tr("Analysis Done, Processing Dakota Sensitivity Anlaysis Results..."));
->>>>>>> 69babe27
+    statusMessage(tr("Processing Dakota Sensitivity Analysis Results"));
 
     this->clear();
 
@@ -364,11 +359,7 @@
     tabWidget->addTab(theDataTable, tr("Data Values"));
     tabWidget->adjustSize();
 
-<<<<<<< HEAD
     statusMessage(tr("Results Displayed"));
-=======
-    //statusMessage(tr(""));
->>>>>>> 69babe27
 
     return true;
 }
