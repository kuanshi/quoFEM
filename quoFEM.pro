--- conflicted
+++ resolved
@@ -94,12 +94,8 @@
     UCSD_Results.cpp \
     CustomUQ_Results.cpp \
     SurrogateNoDoEInputWidget.cpp \
-<<<<<<< HEAD
-    SurrogateDoEInputWidget.cpp
-=======
     SurrogateDoEInputWidget.cpp \
     SurrogateMFInputWidget.cpp
->>>>>>> 4e2cd245
 
 
 HEADERS  += MainWindow.h \
@@ -157,12 +153,8 @@
     UCSD_Results.h \
     CustomUQ_Results.h \
     SurrogateNoDoEInputWidget.h \
-<<<<<<< HEAD
-    SurrogateDoEInputWidget.h
-=======
     SurrogateDoEInputWidget.h \
     SurrogateMFInputWidget.h
->>>>>>> 4e2cd245
 
 FORMS    += mainwindow.ui
 
