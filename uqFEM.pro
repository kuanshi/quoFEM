<<<<<<< HEAD
#-------------------------------------------------
#
# Project created by QtCreator 2017-05-30T09:46:13
#
#-------------------------------------------------

QT       += core gui charts concurrent

greaterThan(QT_MAJOR_VERSION, 4): QT += widgets

TARGET = uqFEM
TEMPLATE = app

INCLUDEPATH += ../widgets/RandomVariables
INCLUDEPATH += ../simcenterAgave/interface

LIBS += /usr/lib/libcurl.dylib

include(../widgets/RandomVariables/RandomVariables.pri)
include(../widgets/Common/Common.pri)

SOURCES += main.cpp\
        MainWindow.cpp \
        SidebarWidgetSelection.cpp \
        EDP.cpp \
        InputWidgetEDP.cpp \
        InputWidgetFEM.cpp \
        InputWidgetUQ.cpp \
        InputWidgetSampling.cpp \
        DakotaResults.cpp \
        DakotaResultsSampling.cpp \
        DakotaResultsCalibration.cpp \
        InputWidgetCalibration.cpp \
        InputWidgetDakotaMethod.cpp \
        InputWidgetParameters.cpp \
        DakotaResultsBayesianCalibration.cpp \
        InputWidgetBayesianCalibration.cpp \
        OpenSeesParser.cpp \
        FEAPpvParser.cpp \
        ../simcenterAgave/interface/AgaveCLI.cpp \
    RemoteJobCreatorWidget.cpp \
    RemoteJobManagerWidget.cpp \
    MyTableWidget.cpp \
    ../simcenterAgave/interface/AgaveInterface.cpp \
    ../simcenterAgave/interface/AgaveCurl.cpp

HEADERS  += MainWindow.h \
    EDP.h \
    InputWidgetEDP.h \
    InputWidgetFEM.h \
    SidebarWidgetSelection.h \
    InputWidgetUQ.h \
    InputWidgetSampling.h \
    DakotaResults.h \
    DakotaResultsSampling.h \
    InputWidgetCalibration.h \
    DakotaResultsCalibration.h \
    InputWidgetDakotaMethod.h \
    InputWidgetParameters.h \
    InputWidgetBayesianCalibration.h \
    InputWidgetBayesianCalibration.h \
    DakotaResultsBayesianCalibration.h \
    OpenSeesParser.h \
    FEAPpvParser.h \
    ../simcenterAgave/interface/AgaveCLI.h \
    RemoteJobCreatorWidget.h \
    RemoteJobManagerWidget.h \
    MyTableWidget.h \
    ../simcenterAgave/interface/AgaveInterface.h \
    ../simcenterAgave/interface/AgaveCurl.h

FORMS    += mainwindow.ui
=======
#-------------------------------------------------
#
# Project created by QtCreator 2017-05-30T09:46:13
#
#-------------------------------------------------

QT       += core gui charts

greaterThan(QT_MAJOR_VERSION, 4): QT += widgets

TARGET = uqFEM
TEMPLATE = app

INCLUDEPATH += ../widgets/RandomVariables
INCLUDEPATH += ../simcenterAgave/interface

macosx:LIBS += /usr/lib/libcurl.dylib

include(../widgets/RandomVariables/RandomVariables.pri)
include(../widgets/Common/Common.pri)

win32:INCLUDEPATH+=../libCurl-7.59.0/include
win32:LIBS += ../libCurl-7.59.0/lib/libcurl.lib

SOURCES += main.cpp\
        MainWindow.cpp \
        SidebarWidgetSelection.cpp \
        EDP.cpp \
        InputWidgetEDP.cpp \
        InputWidgetFEM.cpp \
        InputWidgetUQ.cpp \
        InputWidgetSampling.cpp \
        DakotaResults.cpp \
        DakotaResultsSampling.cpp \
        DakotaResultsCalibration.cpp \
        InputWidgetCalibration.cpp \
        InputWidgetDakotaMethod.cpp \
        InputWidgetParameters.cpp \
        DakotaResultsBayesianCalibration.cpp \
        InputWidgetBayesianCalibration.cpp \
        OpenSeesParser.cpp \
        FEAPpvParser.cpp \
        ../simcenterAgave/interface/AgaveCLI.cpp \
    RemoteJobCreatorWidget.cpp \
    RemoteJobManagerWidget.cpp \
    MyTableWidget.cpp \
    ../simcenterAgave/interface/AgaveInterface.cpp \
    ../simcenterAgave/interface/AgaveCurl.cpp

HEADERS  += MainWindow.h \
    EDP.h \
    InputWidgetEDP.h \
    InputWidgetFEM.h \
    SidebarWidgetSelection.h \
    InputWidgetUQ.h \
    InputWidgetSampling.h \
    DakotaResults.h \
    DakotaResultsSampling.h \
    InputWidgetCalibration.h \
    DakotaResultsCalibration.h \
    InputWidgetDakotaMethod.h \
    InputWidgetParameters.h \
    InputWidgetBayesianCalibration.h \
    InputWidgetBayesianCalibration.h \
    DakotaResultsBayesianCalibration.h \
    OpenSeesParser.h \
    FEAPpvParser.h \
    ../simcenterAgave/interface/AgaveCLI.h \
    RemoteJobCreatorWidget.h \
    RemoteJobManagerWidget.h \
    MyTableWidget.h \
    ../simcenterAgave/interface/AgaveInterface.h \
    ../simcenterAgave/interface/AgaveCurl.h

FORMS    += mainwindow.ui
>>>>>>> b1a93b29
<|MERGE_RESOLUTION|>--- conflicted
+++ resolved
@@ -1,4 +1,3 @@
-<<<<<<< HEAD
 #-------------------------------------------------
 #
 # Project created by QtCreator 2017-05-30T09:46:13
@@ -15,7 +14,9 @@
 INCLUDEPATH += ../widgets/RandomVariables
 INCLUDEPATH += ../simcenterAgave/interface
 
-LIBS += /usr/lib/libcurl.dylib
+macos:LIBS += /usr/lib/libcurl.dylib
+win32:INCLUDEPATH+=../libCurl-7.59.0/include
+win32:LIBS += ../libCurl-7.59.0/lib/libcurl.lib
 
 include(../widgets/RandomVariables/RandomVariables.pri)
 include(../widgets/Common/Common.pri)
@@ -70,81 +71,4 @@
     ../simcenterAgave/interface/AgaveInterface.h \
     ../simcenterAgave/interface/AgaveCurl.h
 
-FORMS    += mainwindow.ui
-=======
-#-------------------------------------------------
-#
-# Project created by QtCreator 2017-05-30T09:46:13
-#
-#-------------------------------------------------
-
-QT       += core gui charts
-
-greaterThan(QT_MAJOR_VERSION, 4): QT += widgets
-
-TARGET = uqFEM
-TEMPLATE = app
-
-INCLUDEPATH += ../widgets/RandomVariables
-INCLUDEPATH += ../simcenterAgave/interface
-
-macosx:LIBS += /usr/lib/libcurl.dylib
-
-include(../widgets/RandomVariables/RandomVariables.pri)
-include(../widgets/Common/Common.pri)
-
-win32:INCLUDEPATH+=../libCurl-7.59.0/include
-win32:LIBS += ../libCurl-7.59.0/lib/libcurl.lib
-
-SOURCES += main.cpp\
-        MainWindow.cpp \
-        SidebarWidgetSelection.cpp \
-        EDP.cpp \
-        InputWidgetEDP.cpp \
-        InputWidgetFEM.cpp \
-        InputWidgetUQ.cpp \
-        InputWidgetSampling.cpp \
-        DakotaResults.cpp \
-        DakotaResultsSampling.cpp \
-        DakotaResultsCalibration.cpp \
-        InputWidgetCalibration.cpp \
-        InputWidgetDakotaMethod.cpp \
-        InputWidgetParameters.cpp \
-        DakotaResultsBayesianCalibration.cpp \
-        InputWidgetBayesianCalibration.cpp \
-        OpenSeesParser.cpp \
-        FEAPpvParser.cpp \
-        ../simcenterAgave/interface/AgaveCLI.cpp \
-    RemoteJobCreatorWidget.cpp \
-    RemoteJobManagerWidget.cpp \
-    MyTableWidget.cpp \
-    ../simcenterAgave/interface/AgaveInterface.cpp \
-    ../simcenterAgave/interface/AgaveCurl.cpp
-
-HEADERS  += MainWindow.h \
-    EDP.h \
-    InputWidgetEDP.h \
-    InputWidgetFEM.h \
-    SidebarWidgetSelection.h \
-    InputWidgetUQ.h \
-    InputWidgetSampling.h \
-    DakotaResults.h \
-    DakotaResultsSampling.h \
-    InputWidgetCalibration.h \
-    DakotaResultsCalibration.h \
-    InputWidgetDakotaMethod.h \
-    InputWidgetParameters.h \
-    InputWidgetBayesianCalibration.h \
-    InputWidgetBayesianCalibration.h \
-    DakotaResultsBayesianCalibration.h \
-    OpenSeesParser.h \
-    FEAPpvParser.h \
-    ../simcenterAgave/interface/AgaveCLI.h \
-    RemoteJobCreatorWidget.h \
-    RemoteJobManagerWidget.h \
-    MyTableWidget.h \
-    ../simcenterAgave/interface/AgaveInterface.h \
-    ../simcenterAgave/interface/AgaveCurl.h
-
-FORMS    += mainwindow.ui
->>>>>>> b1a93b29
+FORMS    += mainwindow.ui