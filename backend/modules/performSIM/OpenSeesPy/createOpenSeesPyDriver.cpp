--- conflicted
+++ resolved
@@ -140,11 +140,7 @@
 
     dpreproCommand = remoteDir + std::string("/applications/performUQ/templateSub/simCenterSub");
     openSeesCommand = std::string("/home1/00477/tg457427/bin/OpenSees");
-<<<<<<< HEAD
-    pythonCommand = std::string("python3");
-=======
     pythonCommand = std::string("/home1/00477/tg457427/python/python-3.8.10/bin/python3");
->>>>>>> 327146c2
     feapCommand = std::string("/home1/00477/tg457427/bin/feappv");
     moveCommand = std::string("mv ");
   }
