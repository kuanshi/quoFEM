{
  "items": {
    "qfem-0001": {
      "id": "qfem-0001",
      "title": "Two-Dimensional Truss: Sampling, Reliability and Sensitivity",
      "base": "qfem-0001",
      "doc": [
        "qfem-0001/figures/trussSens-UQ.png",
        "qfem-0001/figures/trussUQ.png",
        "qfem-0001/figures/trussQoI.png",
        "qfem-0001/../qfem-0001/src/TrussModel.tcl",
        "qfem-0001/figures/trussFEM.png",
        "qfem-0001/figures/trussSORM-UQ.png",
        "qfem-0001/figures/trussRV.png",
        "qfem-0001/figures/trussRES2.png",
        "qfem-0001/figures/trussSORM-RES.png",
        "qfem-0001/figures/trussSensitivity-RES.png",
        "qfem-0001/../qfem-0001/src/TrussPost.tcl",
        "qfem-0001/figures/trussRES1.png",
        "qfem-0001/../qfem-0001/src/TrussPost.py",
        "qfem-0001/figures/truss.png",
        "qfem-0001/figures/trussRES5.png",
        "qfem-0001/README.rst"
      ],
      "entry_point": "qfem-0001/./input.json",
      "summary": "This example illustrates how quoFEM interacts with the Tcl interpreter for OpenSees. A simple forward propagation procedure is run to estimate the first and second central moments of a FE model's response, given the marginal distributions of various random parameters.",
      "logo": "figures/truss.png",
      "published": "2020-12-17T21:26:53.946381-08:00",
      "categories": {
        "Simulation": "OpenSees",
        "Difficulty": "0"
      },
      "tags": [
        "UV.1.1",
        "UV.1.2",
        "UV.1.4",
        "UM.1.1.1",
        "UM.1.1"
      ]
    },
    "qfem-0002": {
      "id": "qfem-0002",
      "title": "Forward Propagation - OpenSeesPy",
      "base": "qfem-0002",
      "doc": [
        "qfem-0002/qfem-0002.png",
        "qfem-0002/src/params.py",
        "qfem-0002/README.rst",
        "qfem-0002/src/model.py"
      ],
      "entry_point": "qfem-0002/./input.json",
      "summary": "This example illustrates how quoFEM interacts with OpenSeesPy. A simple forward propagation procedure is run to estimate the first and second central moments of a FE model's response, given the marginal distributions of various random parameters.",
      "logo": "qfem-0002.png",
      "published": "2020-12-17T21:26:53.946569-08:00",
      "categories": {
        "Simulation": "OpenSeesPy",
        "Difficulty": "0"
      },
      "tags": [
        "UV.1.1",
        "UV.1.2",
        "UV.1.4",
        "UM.1.1.1",
        "UM.1.1"
      ]
    },
    "qfem-0003": {
      "id": "qfem-0003",
      "title": "Reliability Analysis",
      "base": "qfem-0003",
      "doc": [
        "qfem-0003/figures/trussFORM-RES2.png",
        "qfem-0003/figures/trussIS-RES2.png",
        "qfem-0003/figures/trussSORM-RES.png",
        "qfem-0003/README.rst",
        "qfem-0003/figures/trussGP-RES2.png"
      ],
      "entry_point": "qfem-0003/./input.json",
      "summary": "This example uses quoFEM to perform a second-order reliability analysis (SORM) of an OpenSees FE model.",
      "logo": "figures/trussSORM-RES.png",
      "published": "2020-12-17T21:26:53.946381-08:00",
      "categories": {
        "Simulation": "OpenSees",
        "Difficulty": "0"
      },
      "tags": [
        "UV.1.1",
        "UV.1.2",
        "UV.1.4",
        "UR.1"
      ]
    },
    "qfem-0004": {
      "id": "qfem-0004",
      "title": "Sensitivity Analysis",
      "base": "qfem-0004",
      "doc": [
        "qfem-0004/README.rst",
        "qfem-0004/figures/trussSensitivity-RES.png",
        "qfem-0004/qfem-0004.png"
      ],
      "entry_point": "qfem-0004/./input.json",
      "summary": "This example uses quoFEM to perform a global sensitivity analysis of an OpenSees FE model.",
      "logo": "qfem-0004.png",
      "published": "2020-12-17T21:26:53.946381-08:00",
      "categories": {
        "Simulation": "OpenSees",
        "Difficulty": "0"
      },
      "tags": [
        "UV.1.1",
        "UV.1.2",
        "UV.1.4",
        "UM.1.1.1",
        "UM.1.1"
      ]
    },
    "qfem-0005": {
      "id": "qfem-0005",
      "title": "Basic modeling with Python",
      "base": "qfem-0005",
      "doc": [
        "qfem-0005/qfem-0005.png",
        "qfem-0005/README.rst"
      ],
      "entry_point": "qfem-0005/./input.json",
      "summary": "This example illustrates how Python scripting can be used with quoFEM to express general mathematical models without the use of a dedicated finite element analysis engine.",
      "logo": "qfem-0005.png",
      "published": "2020-12-17T21:26:53.946381-08:00",
      "categories": {
        "Simulation": "OpenSeesPy",
        "Difficulty": "0"
      },
      "tags": [
        "UV.1.3",
        "UM.1.1.1",
        "UM.1.1"
      ]
    },
    "qfem-0006": {
      "id": "qfem-0006",
      "title": "Optimization",
      "base": "qfem-0006",
      "doc": [
        "qfem-0006/README.rst"
      ],
      "entry_point": "qfem-0006/./input.json",
      "summary": "In this example, a **parameter estimation** routine is used to solve a classical optimization problem for which an analytic solution is known.",
      "logo": "None",
      "published": "2020-12-17T21:26:53.946381-08:00",
      "categories": {
        "Simulation": "OpenSeesPy",
        "Difficulty": "0"
      },
      "tags": [
        "UV.1.3"
      ]
    },
    "qfem-0007": {
      "id": "qfem-0007",
      "title": "Steel Frame: Conventional Calibration",
      "base": "qfem-0007",
      "doc": [
        "qfem-0007/figures/joelCalRV.png",
        "qfem-0007/README.rst",
        "qfem-0007/figures/joelUQ.png",
        "qfem-0007/../qfem-0007/figures/qfem-0007-res-dat.png",
        "qfem-0007/../qfem-0007/figures/qfem-0007-res-sum.png",
        "qfem-0007/figures/qfem-0007.png",
        "qfem-0007/../qfem-0007/figures/joelCalQoI.png",
        "qfem-0007/figures/joelCalFEM.png",
        "qfem-0007/src/Frame2FEM.tcl"
      ],
      "entry_point": "qfem-0007/./input.json",
      "summary": "In this example, a parameter estimation routine is used to estimate column stiffnesses of a simple steel frame, given data about it's mode shapes and mass distribution.",
      "logo": "figures/qfem-0007.png",
      "published": "2020-12-17T21:26:53.946381-08:00",
      "categories": {
        "Simulation": "OpenSees",
        "Difficulty": "0"
      },
      "tags": []
    },
    "qfem-0008": {
      "id": "qfem-0008",
      "title": "Steel Frame Calibration with DREAM",
      "base": "qfem-0008",
      "doc": [
        "qfem-0008/qfem-0008.png",
        "qfem-0008/README.rst"
      ],
      "entry_point": "qfem-0008/./input.json",
      "summary": "In this example, Bayesian estimation is used to estimate column stiffnesses of a simple steel frame, given data about it's mode shapes and mass distribution.",
      "logo": "qfem-0008.png",
      "published": "2020-12-17T21:26:53.946381-08:00",
      "categories": {
        "Simulation": "OpenSees",
        "Difficulty": "0"
      },
      "tags": [
        "UV.1.3"
      ]
    },
    "qfem-0009": {
      "id": "qfem-0009",
      "title": "Two-Dimensional Truss: Global Sensitivity Analysis using SimCenterUQ Engine",
      "base": "qfem-0009",
      "doc": [
        "qfem-0009/figures/trussSensitivity-advanced.png",
        "qfem-0009/figures/qfem-0009.png",
        "qfem-0009/figures/trussSensitivity-corr.png",
        "qfem-0009/README.rst",
        "qfem-0009/figures/trussSensitivity-RES-SimUQ2.png",
        "qfem-0009/./qfem-0009.png",
        "qfem-0009/figures/trussSensitivity-input-SimUQ.png",
<<<<<<< HEAD
        "qfem-0009/figures/trussSensitivity-RES-SimUQ.png",
        "qfem-0009/figures/trussSensitivity-RES-SimUQ2.png",
        "qfem-0009/figures/trussPDF.png"
=======
        "qfem-0009/figures/trussSensitivity-RES-SimUQ.png"
>>>>>>> e8e1df4c
      ],
      "entry_point": "qfem-0009/./input.json",
      "summary": "A global sensitivity analysis is conducted with correlated random variables using the SimCenterUQ engine for sensitivity analysis.",
      "logo": "figures/qfem-0009.png",
      "published": "2020-12-17T21:26:53.946381-08:00",
      "categories": {
        "Simulation": "OpenSees",
        "Difficulty": "0"
      },
      "tags": [
        "UV.1.1",
        "UV.1.4"
      ]
    },
    "qfem-0010": {
      "id": "qfem-0010",
      "title": "Forward Propagation - FEAP",
      "base": "qfem-0010",
      "doc": [
        "qfem-0010/README.rst"
      ],
      "entry_point": "qfem-0010/./input.json",
      "summary": "This example illustrates how quoFEM interacts with the FEAP engine for finite element analysis. A simple forward propagation procedure is run to estimate the first and second central moments of a truss model's response, given the marginal distributions of various random parameters.",
      "logo": "None",
      "published": "2020-12-17T21:26:53.946381-08:00",
      "categories": {
        "Simulation": "FEAP",
        "Difficulty": "0"
      },
      "tags": [
        "UV.1.1",
        "UV.1.2",
        "UV.1.4",
        "UM.1.1.1",
        "UM.1.1"
      ]
    },
    "qfem-0011": {
      "id": "qfem-0011",
      "title": "exampleBayesianCalibration",
      "base": "qfem-0011",
      "doc": [
        "qfem-0011/README.rst"
      ],
      "entry_point": "qfem-0011/./input.json",
      "summary": "~",
      "logo": "None",
      "published": "2020-12-17T21:26:53.946381-08:00",
      "categories": {
        "Simulation": "OpenSees",
        "Difficulty": "0"
      },
      "tags": []
    },
    "qfem-0012": {
      "id": "qfem-0012",
      "title": "exampleCalibration",
      "base": "qfem-0012",
      "doc": [
        "qfem-0012/README.rst"
      ],
      "entry_point": "qfem-0012/./input.json",
      "summary": "~",
      "logo": "None",
      "published": "2020-12-17T21:26:53.946381-08:00",
      "categories": {
        "Simulation": "OpenSees",
        "Difficulty": "0"
      },
      "tags": []
    },
    "qfem-0013": {
      "id": "qfem-0013",
      "title": "Shear wall calibration",
      "base": "qfem-0013",
      "doc": [
        "qfem-0013/README.rst"
      ],
      "entry_point": "qfem-0013/./input.json",
      "summary": "~",
      "logo": "None",
      "published": "2020-12-17T21:26:53.946381-08:00",
      "categories": {
        "Simulation": "OpenSees",
        "Difficulty": "0"
      },
      "tags": []
    },
    "qfem-0014": {
      "id": "qfem-0014",
      "title": "Steel Frame: Bayesian Calibration using TMCMC",
      "base": "qfem-0014",
      "doc": [
        "qfem-0014/figures/quo-14-FEM.png",
        "qfem-0014/../qfem-0014/figures/quo-14-RES-DataValues4.png",
        "qfem-0014/qfem-0014.png",
        "qfem-0014/figures/quo-14-RES-DataValues1.png",
        "qfem-0014/figures/quo-14-RES-Summary.png",
        "qfem-0014/figures/quo-14-UQ.png",
        "qfem-0014/README.rst",
        "qfem-0014/figures/quo-14-RES-DataValues2.png",
        "qfem-0014/../qfem-0014/figures/quo-14-RES-DataValues3.png",
        "qfem-0014/figures/quo-14-RV.png"
      ],
      "entry_point": "qfem-0014/./input.json",
      "summary": "In this example, Bayesian estimation is used to estimate the lateral story stiffnesses of the two stories of a simple steel frame, given data about its mode shapes and frequencies. The transitional Markov chain Monte Carlo algorithm is used to obtain samples from the posterior probability distribution of the lateral story stiffnesses",
      "logo": "qfem-0014.png",
      "published": "2020-12-17T21:26:53.946381-08:00",
      "categories": {
        "Simulation": "OpenSees",
        "Difficulty": "0"
      },
      "tags": [
        "UV.1.3"
      ]
    },
    "qfem-0015": {
      "id": "qfem-0015",
      "title": "Surrogate Modeling for One Story Building Earthquake Response",
      "base": "qfem-0015",
      "doc": [
        "qfem-0015/figures/SUR-VER4.png",
        "qfem-0015/README.rst",
        "qfem-0015/figures/SUR-REStab3.png",
        "qfem-0015/figures/SUR-UQtab1.png",
        "qfem-0015/figures/SUR-VER1.png",
        "qfem-0015/figures/SUR-VER7.png",
        "qfem-0015/figures/SUR-RVtab.png",
        "qfem-0015/figures/SUR-REStab1st2.png",
        "qfem-0015/figures/SUR-QoItab.png",
        "qfem-0015/figures/SUR-GM.PNG",
        "qfem-0015/figures/SUR-VER5.png",
        "qfem-0015/figures/SUR-Concept.PNG",
        "qfem-0015/figures/SUR-VER3.png",
        "qfem-0015/figures/SUR-FEMtab.png",
        "qfem-0015/figures/SUR-REStab1st1.png",
        "qfem-0015/figures/SUR-VER2.png",
        "qfem-0015/figures/SUR-UQtab2.png",
        "qfem-0015/figures/SUR-REStab2nd2.png",
        "qfem-0015/figures/SUR-REStab2nd1.png",
        "qfem-0015/figures/SUR-VER6.png"
      ],
      "entry_point": "qfem-0015/./input.json",
      "summary": "This example constructs a Gaussian process-based surrogate model for the response of a building structure given a ground motion time history. We are interested in the maximum inter-story drift/acceleration response determined in 14 structural parameters.",
      "logo": "figures/SUR-Concept.PNG",
      "published": "2021-03-12T21:26:53.946381-08:00",
      "categories": {
        "Simulation": "OpenSeesPy",
        "Difficulty": "1"
      },
      "tags": [
        "UV.1.3"
      ]
    },
    "qfem-0016": {
      "id": "qfem-0016",
      "title": "Surrogate Modeling to Predict Mean and Variance of Earthquake Response",
      "base": "qfem-0016",
      "doc": [
        "qfem-0016/figures/SUR2-sturcture.PNG",
        "qfem-0016/figures/SUR2-QoItab.png",
        "qfem-0016/figures/SUR2-VER5.png",
        "qfem-0016/figures/SUR2-REStab2.png",
        "qfem-0016/figures/SUR2-REStab1.png",
        "qfem-0016/figures/SUR2-VER2.png",
        "qfem-0016/README.rst",
        "qfem-0016/figures/SUR2-RVtab.png",
        "qfem-0016/figures/SUR2-FEMtab.png",
        "qfem-0016/figures/SUR2-VER1.png",
        "qfem-0016/figures/SUR2-VER3.png",
        "qfem-0016/figures/SUR2-VER0.png",
        "qfem-0016/figures/SUR2-VER6.png",
        "qfem-0016/figures/SUR2-VER4.png",
        "qfem-0016/figures/SUR2-UQtab.png"
      ],
      "entry_point": "qfem-0016/./input.json",
      "summary": "Surrogate modeling for mean and variance of EQ response",
      "logo": "figures/SUR2-sturcture.PNG",
      "published": "2021-03-12T21:26:53.946381-08:00",
      "categories": {
        "Simulation": "OpenSees",
        "Difficulty": "1"
      },
      "tags": [
        "UV.1.3"
      ]
    },
    "qfem-0017": {
      "id": "qfem-0017",
      "title": "Custom UQ for UQpy",
      "base": "qfem-0017",
      "doc": [
        "qfem-0017/figures/CUS_RVtab.png",
        "qfem-0017/figures/CUS_QoItab.png",
        "qfem-0017/figures/CUS_UQtab2.png",
        "qfem-0017/figures/CUS_FEMtab.png",
        "qfem-0017/figures/CUS_REStab.png",
        "qfem-0017/README.rst",
        "qfem-0017/figures/qfem-0017.png",
        "qfem-0017/figures/CUS_UQtab.png",
        "qfem-0017/src/UQpySimpleExample.json"
      ],
      "entry_point": "qfem-0017/./input.json",
      "summary": "This example illustrates how a third-party UQ engine can be used with quoFEM.",
      "logo": "figures/qfem-0017.png",
      "published": "2021-03-12T21:26:53.946381-08:00",
      "categories": {
        "Simulation": "OpenSees",
        "Difficulty": "2"
      },
      "tags": [
        "UV.1.3"
      ]
    }
  },
  "categories": {
    "Simulation": {
      "OpenSees": "OpenSees",
      "OpenSeesPy": "OpenSeesPy",
      "FEAP": "FEAP",
      "None": "-"
    },
    "Difficulty": {
      "0": "Beginner",
      "1": "Intermediate",
      "2": "Advanced"
    }
  }
}<|MERGE_RESOLUTION|>--- conflicted
+++ resolved
@@ -213,13 +213,7 @@
         "qfem-0009/figures/trussSensitivity-RES-SimUQ2.png",
         "qfem-0009/./qfem-0009.png",
         "qfem-0009/figures/trussSensitivity-input-SimUQ.png",
-<<<<<<< HEAD
-        "qfem-0009/figures/trussSensitivity-RES-SimUQ.png",
-        "qfem-0009/figures/trussSensitivity-RES-SimUQ2.png",
-        "qfem-0009/figures/trussPDF.png"
-=======
         "qfem-0009/figures/trussSensitivity-RES-SimUQ.png"
->>>>>>> e8e1df4c
       ],
       "entry_point": "qfem-0009/./input.json",
       "summary": "A global sensitivity analysis is conducted with correlated random variables using the SimCenterUQ engine for sensitivity analysis.",
