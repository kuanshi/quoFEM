/* *****************************************************************************
Copyright (c) 2016-2017, The Regents of the University of California (Regents).
All rights reserved.

Redistribution and use in source and binary forms, with or without 
modification, are permitted provided that the following conditions are met:

1. Redistributions of source code must retain the above copyright notice, this
   list of conditions and the following disclaimer.
2. Redistributions in binary form must reproduce the above copyright notice,
   this list of conditions and the following disclaimer in the documentation
   and/or other materials provided with the distribution.

THIS SOFTWARE IS PROVIDED BY THE COPYRIGHT HOLDERS AND CONTRIBUTORS "AS IS" AND
ANY EXPRESS OR IMPLIED WARRANTIES, INCLUDING, BUT NOT LIMITED TO, THE IMPLIED
WARRANTIES OF MERCHANTABILITY AND FITNESS FOR A PARTICULAR PURPOSE ARE
DISCLAIMED. IN NO EVENT SHALL THE COPYRIGHT OWNER OR CONTRIBUTORS BE LIABLE FOR
ANY DIRECT, INDIRECT, INCIDENTAL, SPECIAL, EXEMPLARY, OR CONSEQUENTIAL DAMAGES
(INCLUDING, BUT NOT LIMITED TO, PROCUREMENT OF SUBSTITUTE GOODS OR SERVICES;
 OF USE, DATA, OR PROFITS; OR BUSINESS INTERRUPTION) HOWEVER CAUSED AND
ON ANY THEORY OF LIABILITY, WHETHER IN CONTRACT, STRICT LIABILITY, OR TORT
(INCLUDING NEGLIGENCE OR OTHERWISE) ARISING IN ANY WAY OUT OF THE USE OF THIS
SOFTWARE, EVEN IF ADVISED OF THE POSSIBILITY OF SUCH DAMAGE.

The views and conclusions contained in the software and documentation are those
of the authors and should not be interpreted as representing official policies,
either expressed or implied, of the FreeBSD Project.

REGENTS SPECIFICALLY DISCLAIMS ANY WARRANTIES, INCLUDING, BUT NOT LIMITED TO, 
THE IMPLIED WARRANTIES OF MERCHANTABILITY AND FITNESS FOR A PARTICULAR PURPOSE.
THE SOFTWARE AND ACCOMPANYING DOCUMENTATION, IF ANY, PROVIDED HEREUNDER IS 
PROVIDED "AS IS". REGENTS HAS NO OBLIGATION TO PROVIDE MAINTENANCE, SUPPORT, 
UPDATES, ENHANCEMENTS, OR MODIFICATIONS.

*************************************************************************** */

// Written: fmckenna

// added and modified: padhye


#include "InputWidgetParameters.h"
#include <QVBoxLayout>
#include <QJsonObject>
#include <RandomVariablesContainer.h>
#include <QMessageBox>
#include <QDebug>

InputWidgetParameters::InputWidgetParameters(QWidget *parent)
    : SimCenterWidget(parent), theParameters(0)
{
    layout = new QVBoxLayout();
    layout->setMargin(0);
    this->setLayout(layout);
}

InputWidgetParameters::~InputWidgetParameters()
{

}

bool
InputWidgetParameters::outputToJSON(QJsonObject &jsonObject)
{
  if (theParameters != 0) 
    return theParameters->outputToJSON(jsonObject);
  return true;
}


bool
InputWidgetParameters::inputFromJSON(QJsonObject &jsonObject)
{   
  //qDebug() << "InputWidgetParameters::inputFromJSON";
  if (theParameters != 0) 
    return theParameters->inputFromJSON(jsonObject);
  return true;
}

void
InputWidgetParameters::setParametersWidget(RandomVariablesContainer *param) {

    if (theParameters != 0) {
        layout->removeWidget(theParameters);
        delete theParameters;
        theParameters = nullptr;
    }

    if (param != 0) {
        layout->addWidget(param);
        theParameters = param;
        //theParameters->addConstantRVs(varNamesAndValues);
        theParameters->addNormalRVs(varNamesAndValues);
    //    connect(this,SLOT(errorMessage(QString)),param,SIGNAL(sendErrorMessage(QString)));
        connect(param,SIGNAL(sendErrorMessage(QString)),this,SLOT(errorMessage(QString)));
    }
}

void
InputWidgetParameters::setInitialVarNamesAndValues(QStringList theList){
    varNamesAndValues=theList;
    //theParameters->addConstantRVs(varNamesAndValues);
    theParameters->addNormalRVs(varNamesAndValues);
}

void
InputWidgetParameters::setGPVarNamesAndValues(QStringList theList){

    varNamesAndValues=theList;
    theParameters->addUniformRVs(varNamesAndValues);
<<<<<<< HEAD
=======
    theParameters->setCorrelationDisabled(true);
    if (theList.isEmpty()) {
        theParameters->setCorrelationDisabled(false);
    }
>>>>>>> 0858c4b0
}


QStringList
InputWidgetParameters::getParametereNames(void)
{
    if (theParameters != 0)
        return theParameters->getRandomVariableNames();
    else {
        QStringList empty;
        return empty;
    }
}

void
InputWidgetParameters::errorMessage(QString message){
    qDebug() << "InputWidgetParameters" << message;
    emit this->sendErrorMessage(message);
}<|MERGE_RESOLUTION|>--- conflicted
+++ resolved
@@ -108,13 +108,10 @@
 
     varNamesAndValues=theList;
     theParameters->addUniformRVs(varNamesAndValues);
-<<<<<<< HEAD
-=======
     theParameters->setCorrelationDisabled(true);
     if (theList.isEmpty()) {
         theParameters->setCorrelationDisabled(false);
     }
->>>>>>> 0858c4b0
 }
 
 
