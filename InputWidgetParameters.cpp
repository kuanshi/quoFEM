/* *****************************************************************************
Copyright (c) 2016-2017, The Regents of the University of California (Regents).
All rights reserved.

Redistribution and use in source and binary forms, with or without 
modification, are permitted provided that the following conditions are met:

1. Redistributions of source code must retain the above copyright notice, this
   list of conditions and the following disclaimer.
2. Redistributions in binary form must reproduce the above copyright notice,
   this list of conditions and the following disclaimer in the documentation
   and/or other materials provided with the distribution.

THIS SOFTWARE IS PROVIDED BY THE COPYRIGHT HOLDERS AND CONTRIBUTORS "AS IS" AND
ANY EXPRESS OR IMPLIED WARRANTIES, INCLUDING, BUT NOT LIMITED TO, THE IMPLIED
WARRANTIES OF MERCHANTABILITY AND FITNESS FOR A PARTICULAR PURPOSE ARE
DISCLAIMED. IN NO EVENT SHALL THE COPYRIGHT OWNER OR CONTRIBUTORS BE LIABLE FOR
ANY DIRECT, INDIRECT, INCIDENTAL, SPECIAL, EXEMPLARY, OR CONSEQUENTIAL DAMAGES
(INCLUDING, BUT NOT LIMITED TO, PROCUREMENT OF SUBSTITUTE GOODS OR SERVICES;
 OF USE, DATA, OR PROFITS; OR BUSINESS INTERRUPTION) HOWEVER CAUSED AND
ON ANY THEORY OF LIABILITY, WHETHER IN CONTRACT, STRICT LIABILITY, OR TORT
(INCLUDING NEGLIGENCE OR OTHERWISE) ARISING IN ANY WAY OUT OF THE USE OF THIS
SOFTWARE, EVEN IF ADVISED OF THE POSSIBILITY OF SUCH DAMAGE.

The views and conclusions contained in the software and documentation are those
of the authors and should not be interpreted as representing official policies,
either expressed or implied, of the FreeBSD Project.

REGENTS SPECIFICALLY DISCLAIMS ANY WARRANTIES, INCLUDING, BUT NOT LIMITED TO, 
THE IMPLIED WARRANTIES OF MERCHANTABILITY AND FITNESS FOR A PARTICULAR PURPOSE.
THE SOFTWARE AND ACCOMPANYING DOCUMENTATION, IF ANY, PROVIDED HEREUNDER IS 
PROVIDED "AS IS". REGENTS HAS NO OBLIGATION TO PROVIDE MAINTENANCE, SUPPORT, 
UPDATES, ENHANCEMENTS, OR MODIFICATIONS.

*************************************************************************** */

// Written: fmckenna

// added and modified: padhye


#include "InputWidgetParameters.h"
#include <QVBoxLayout>
#include <QJsonObject>
#include <RandomVariablesContainer.h>
#include <QMessageBox>
#include <QDebug>

InputWidgetParameters::InputWidgetParameters(QWidget *parent)
    : SimCenterWidget(parent), theParameters(0)
{
    layout = new QVBoxLayout();
    layout->setMargin(0);
    this->setLayout(layout);
}

InputWidgetParameters::~InputWidgetParameters()
{

}

bool
InputWidgetParameters::outputToJSON(QJsonObject &jsonObject)
{
  if (theParameters != 0) 
    return theParameters->outputToJSON(jsonObject);
  return true;
}


bool
InputWidgetParameters::inputFromJSON(QJsonObject &jsonObject)
{   
  //qDebug() << "InputWidgetParameters::inputFromJSON";
  if (theParameters != 0) 
    return theParameters->inputFromJSON(jsonObject);
  return true;
}

void
InputWidgetParameters::setParametersWidget(RandomVariablesContainer *param) {

    if (theParameters != 0) {
        layout->removeWidget(theParameters);
        param->copyRVs(theParameters);
        delete theParameters;
        theParameters = nullptr;
    }
    if (param != 0) {
        theParameters = param;
        layout->addWidget(theParameters);
        //theParameters->addConstantRVs(varNamesAndValues);
<<<<<<< HEAD
        theParameters->addNormalRVs(varNamesAndValues);

=======
        //theParameters->addNormalRVs(varNamesAndValues);
>>>>>>> 90738222
    }
}

void
InputWidgetParameters::setInitialVarNamesAndValues(QStringList theList){
    varNamesAndValues=theList;
    //theParameters->addConstantRVs(varNamesAndValues);
    theParameters->addNormalRVs(varNamesAndValues);
}

void
InputWidgetParameters::setGPVarNamesAndValues(QStringList theList){

    varNamesAndValues=theList;
    theParameters->addUniformRVs(varNamesAndValues);
    theParameters->setCorrelationDisabled(true);
    if (theList.isEmpty()) {
        theParameters->setCorrelationDisabled(false);
    }
}

void
InputWidgetParameters::clear(void){
    varNamesAndValues.clear();
    theParameters->clear();
}

QStringList
InputWidgetParameters::getParametereNames(void)
{
    if (theParameters != 0)
        return theParameters->getRandomVariableNames();
    else {
        QStringList empty;
        return empty;
    }
}

void
InputWidgetParameters::setCorrelationDisabled(bool tog){
    theParameters->setCorrelationDisabled(tog);
}

int
InputWidgetParameters::getNumRandomVariables(void){
    return theParameters->getNumRandomVariables();
}<|MERGE_RESOLUTION|>--- conflicted
+++ resolved
@@ -90,12 +90,7 @@
         theParameters = param;
         layout->addWidget(theParameters);
         //theParameters->addConstantRVs(varNamesAndValues);
-<<<<<<< HEAD
-        theParameters->addNormalRVs(varNamesAndValues);
-
-=======
         //theParameters->addNormalRVs(varNamesAndValues);
->>>>>>> 90738222
     }
 }
 
